--- conflicted
+++ resolved
@@ -2520,11 +2520,7 @@
                         //C 39 ; WX 222 ; N quoteright ; B 53 463 157 718 ;
                         case 'C': // Found in AFM files
                             $bits = explode(';', trim($row));
-<<<<<<< HEAD
-                            $dtmp = [];
-=======
-                            $dtmp = array('C' => null, 'N' => null, 'WX' => null, 'B' => array());
->>>>>>> 8f49b3b0
+                            $dtmp = ['C' => null, 'N' => null, 'WX' => null, 'B' => []];
 
                             foreach ($bits as $bit) {
                                 $bits2 = explode(' ', trim($bit));
@@ -2570,11 +2566,7 @@
                             }
 
                             $bits = explode(';', trim($row));
-<<<<<<< HEAD
-                            $dtmp = [];
-=======
-                            $dtmp = array('G' => null, 'N' => null, 'U' => null, 'WX' => null);
->>>>>>> 8f49b3b0
+                            $dtmp = ['G' => null, 'N' => null, 'U' => null, 'WX' => null];
 
                             foreach ($bits as $bit) {
                                 $bits2 = explode(' ', trim($bit));
@@ -2846,14 +2838,9 @@
 
                         // Write new font
                         $tmp_name = $this->tmp . "/" . basename($fbfile) . ".tmp." . uniqid();
-<<<<<<< HEAD
-                        $font_obj->open($tmp_name, BinaryStream::modeWrite);
-                        $font_obj->encode(["OS/2"]);
-=======
                         touch($tmp_name);
                         $font_obj->open($tmp_name, BinaryStream::modeReadWrite);
-                        $font_obj->encode(array("OS/2"));
->>>>>>> 8f49b3b0
+                        $font_obj->encode(["OS/2"]);
                         $font_obj->close();
 
                         // Parse the new font to get cid2gid and widths
