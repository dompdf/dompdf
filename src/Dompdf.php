--- conflicted
+++ resolved
@@ -742,21 +742,14 @@
             if (($basePageStyleSize[0] !== $optionPaperSize[0] || $basePageStyleSize[1] !== $optionPaperSize[1])) {
                 $this->setPaper(array(0, 0, $basePageStyleSize[0], $basePageStyleSize[1]));
                 $this->setCanvas(CanvasFactory::get_instance($this, $this->paperSize, $this->paperOrientation));
+                $canvas = $this->getCanvas();
                 $this->fontMetrics->setCanvas($this->pdf);
             }
-        }
-<<<<<<< HEAD
-
-        if ($options->isFontSubsettingEnabled() && $this->pdf instanceof CPDF) {
-=======
-
-        //TODO: We really shouldn't be doing this; properties were already set in the constructor. We should add Canvas methods to set the page size and orientation after instantiaion (see #1059).
-        $this->setCanvas(CanvasFactory::get_instance($this, $this->paperSize, $this->paperOrientation));
-        $this->fontMetrics->setCanvas($this->getCanvas());
-        $canvas = $this->getCanvas();
-
-        if ($this->options->isFontSubsettingEnabled() && $canvas instanceof CPDF) {
->>>>>>> 299b7fb6
+        } else {
+            $canvas = $this->getCanvas();
+        }
+
+        if ($options->isFontSubsettingEnabled() && $canvas instanceof CPDF) {
             foreach ($this->tree->get_frames() as $frame) {
                 $style = $frame->get_style();
                 $node = $frame->get_node();
@@ -790,11 +783,7 @@
                     $canvas->register_string_subset($style->font_family, $chars);
 
                     // the raw text of the content property
-<<<<<<< HEAD
                     $this->getCanvas()->register_string_subset($style->font_family, $style->content);
-=======
-                    $canvas->register_string_subset($style->font_family, $style->content);
->>>>>>> 299b7fb6
 
                     // the hex-decoded text of the content property, duplicated from AbstrctFrameReflower::_parse_string
                     $string = preg_replace_callback("/\\\\([0-9a-fA-F]{0,6})/",
