--- conflicted
+++ resolved
@@ -178,14 +178,11 @@
             $entry = $families[$fontname];
         }
 
-<<<<<<< HEAD
-=======
         $localFile = $fontDir . DIRECTORY_SEPARATOR . md5($remoteFile);
         $localTempFile = $this->options->get('tempDir') . "/" . md5($remoteFile);
         $cacheEntry = $localFile;
         $localFile .= ".".strtolower(pathinfo(parse_url($remoteFile, PHP_URL_PATH),PATHINFO_EXTENSION));
 
->>>>>>> c83fa37f
         $styleString = $this->getType("{$style['weight']} {$style['style']}");
         if (isset($entry[$styleString])) {
             return true;
