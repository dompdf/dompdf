<?php
/**
 * @package dompdf
 * @link    http://dompdf.github.com/
 * @author  Benj Carson <benjcarson@digitaljunkies.ca>
 * @author  Helmut Tischer <htischer@weihenstephan.org>
 * @author  Fabien Ménager <fabien.menager@gmail.com>
 * @license http://www.gnu.org/copyleft/lesser.html GNU Lesser General Public License
 */

namespace Dompdf;

use FontLib\Font;

/**
 * The font metrics class
 *
 * This class provides information about fonts and text.  It can resolve
 * font names into actual installed font files, as well as determine the
 * size of text in a particular font and size.
 *
 * @static
 * @package dompdf
 */
class FontMetrics
{
    /**
     * Name of the font cache file
     *
     * This file must be writable by the webserver process only to update it
     * with save_font_families() after adding the .afm file references of a new font family
     * with FontMetrics::saveFontFamilies().
     * This is typically done only from command line with load_font.php on converting
     * ttf fonts to ufm with php-font-lib.
     */
    const CACHE_FILE = "dompdf_font_family_cache.php";

    /**
     * @var Canvas
     * @deprecated
     */
    protected $pdf;

    /**
     * Underlying {@link Canvas} object to perform text size calculations
     *
     * @var Canvas
     */
    protected $canvas;

    /**
     * Array of font family names to font files
     *
     * Usually cached by the {@link load_font.php} script
     *
     * @var array
     */
    protected $fontLookup = [];

    /**
     * @var Options
     */
    private $options;

    /**
     * Class initialization
     */
    public function __construct(Canvas $canvas, Options $options)
    {
        $this->setCanvas($canvas);
        $this->setOptions($options);
        $this->loadFontFamilies();
    }

    /**
     * @deprecated
     */
    public function save_font_families()
    {
        $this->saveFontFamilies();
    }

    /**
     * Saves the stored font family cache
     *
     * The name and location of the cache file are determined by {@link
     * FontMetrics::CACHE_FILE}. This file should be writable by the
     * webserver process.
     *
     * @see FontMetrics::loadFontFamilies()
     */
    public function saveFontFamilies()
    {
        // replace the path to the DOMPDF font directories with the corresponding constants (allows for more portability)
        $cacheData = sprintf("<?php return array (%s", PHP_EOL);
        foreach ($this->fontLookup as $family => $variants) {
            $cacheData .= sprintf("  '%s' => array(%s", addslashes($family), PHP_EOL);
            foreach ($variants as $variant => $path) {
                $path = sprintf("'%s'", $path);
<<<<<<< HEAD
                $path = str_replace('\'' . $this->getOptions()->getFontDir(), '$fontDir . \'', $path);
                $path = str_replace('\'' . $this->getOptions()->getRootDir(), '$rootDir . \'', $path);
=======
                $path = str_replace('\'' . $this->options->getFontDir() , '$fontDir . \'' , $path);
                $path = str_replace('\'' . $this->options->getRootDir() , '$rootDir . \'' , $path);
>>>>>>> 0e905e36
                $cacheData .= sprintf("    '%s' => %s,%s", $variant, $path, PHP_EOL);
            }
            $cacheData .= sprintf("  ),%s", PHP_EOL);
        }
        $cacheData .= ") ?>";
        file_put_contents($this->getCacheFile(), $cacheData);
    }

    /**
     * @deprecated
     */
    public function load_font_families()
    {
        $this->loadFontFamilies();
    }

    /**
     * Loads the stored font family cache
     *
     * @see FontMetrics::saveFontFamilies()
     */
    public function loadFontFamilies()
    {
        $fontDir = $this->options->getFontDir();
        $rootDir = $this->options->getRootDir();

        // FIXME: temporarily define constants for cache files <= v0.6.2
        if (!defined("DOMPDF_DIR")) { define("DOMPDF_DIR", $rootDir); }
        if (!defined("DOMPDF_FONT_DIR")) { define("DOMPDF_FONT_DIR", $fontDir); }

        $file = $rootDir . "/lib/fonts/dompdf_font_family_cache.dist.php";
        $distFonts = require $file;

        if (!is_readable($this->getCacheFile())) {
            $this->fontLookup = $distFonts;
            return;
        }

        $cacheData = require $this->getCacheFile();

        $this->fontLookup = [];
        if (is_array($this->fontLookup)) {
            foreach ($cacheData as $key => $value) {
                $this->fontLookup[stripslashes($key)] = $value;
            }
        }

        // Merge provided fonts
        $this->fontLookup += $distFonts;
    }

    /**
     * @param array $style
     * @param string $remote_file
     * @param resource $context
     * @return bool
     * @deprecated
     */
    public function register_font($style, $remote_file, $context = null)
    {
        return $this->registerFont($style, $remote_file);
    }

    /**
     * @param array $style
     * @param string $remoteFile
     * @param resource $context
     * @return bool
     */
    public function registerFont($style, $remoteFile, $context = null)
    {
        $fontname = mb_strtolower($style["family"]);
        $families = $this->getFontFamilies();

        $entry = [];
        if (isset($families[$fontname])) {
            $entry = $families[$fontname];
        }

        $styleString = $this->getType("{$style['weight']} {$style['style']}");

        $fontDir = $this->options->getFontDir();
        $remoteHash = md5($remoteFile);

        $prefix = $fontname . "_" . $styleString;
        $prefix = trim($prefix, "-");
        if (function_exists('iconv')) {
            $prefix = @iconv('utf-8', 'us-ascii//TRANSLIT', $prefix);
        }
        $prefix_encoding = mb_detect_encoding($prefix, mb_detect_order(), true);
        $substchar = mb_substitute_character();
        mb_substitute_character(0x005F);
        $prefix = mb_convert_encoding($prefix, "ISO-8859-1", $prefix_encoding);
        mb_substitute_character($substchar);
        $prefix = preg_replace("[\W]", "_", $prefix);
        $prefix = preg_replace("/[^-_\w]+/", "", $prefix);
        
        $localFile = $fontDir . "/" . $prefix . "_" . $remoteHash;

        if (isset($entry[$styleString]) && $localFile == $entry[$styleString]) {
            return true;
        }

        $cacheEntry = $localFile;
        $localFile .= ".".strtolower(pathinfo(parse_url($remoteFile, PHP_URL_PATH), PATHINFO_EXTENSION));

        $entry[$styleString] = $cacheEntry;

        // Download the remote file
        [$protocol, $baseHost, $basePath] = Helpers::explode_url($remoteFile);
        if (!$this->options->isRemoteEnabled() && ($protocol != "" && $protocol !== "file://")) {
            Helpers::record_warnings(E_USER_WARNING, "Remote font resource $remoteFile referenced, but remote file download is disabled.", __FILE__, __LINE__);
            return false;
        }
        if ($protocol == "" || $protocol === "file://") {
            $realfile = realpath($remoteFile);

            $rootDir = realpath($this->options->getRootDir());
            if (strpos($realfile, $rootDir) !== 0) {
                $chroot = $this->options->getChroot();
                $chrootValid = false;
                foreach($chroot as $chrootPath) {
                    $chrootPath = realpath($chrootPath);
                    if ($chrootPath !== false && strpos($realfile, $chrootPath) === 0) {
                        $chrootValid = true;
                        break;
                    }
                }
                if ($chrootValid !== true) {
                    Helpers::record_warnings(E_USER_WARNING, "Permission denied on $remoteFile. The file could not be found under the paths specified by Options::chroot.", __FILE__, __LINE__);
                    return false;
                }
            }

            if (!$realfile) {
                Helpers::record_warnings(E_USER_WARNING, "File '$realfile' not found.", __FILE__, __LINE__);
                return false;
            }

            $remoteFile = $realfile;
        }
        list($remoteFileContent, $http_response_header) = @Helpers::getFileContent($remoteFile, $context);
        if (empty($remoteFileContent)) {
            return false;
        }

        $localTempFile = @tempnam($this->options->get("tempDir"), "dompdf-font-");
        file_put_contents($localTempFile, $remoteFileContent);

        $font = Font::load($localTempFile);

        if (!$font) {
            unlink($localTempFile);
            return false;
        }

        $font->parse();
        $font->saveAdobeFontMetrics("$cacheEntry.ufm");
        $font->close();

        unlink($localTempFile);

        if ( !file_exists("$cacheEntry.ufm") ) {
            return false;
        }

        // Save the changes
        file_put_contents($localFile, $remoteFileContent);

        if ( !file_exists($localFile) ) {
            unlink("$cacheEntry.ufm");
            return false;
        }

        $this->setFontFamily($fontname, $entry);
        $this->saveFontFamilies();

        return true;
    }

    /**
     * @param $text
     * @param $font
     * @param $size
     * @param float $word_spacing
     * @param float $char_spacing
     * @return float
     * @deprecated
     */
    public function get_text_width($text, $font, $size, $word_spacing = 0.0, $char_spacing = 0.0)
    {
        //return self::$_pdf->get_text_width($text, $font, $size, $word_spacing, $char_spacing);
        return $this->getTextWidth($text, $font, $size, $word_spacing, $char_spacing);
    }

    /**
     * Calculates text size, in points
     *
     * @param string $text the text to be sized
     * @param string $font the desired font
     * @param float $size  the desired font size
     * @param float $wordSpacing
     * @param float $charSpacing
     *
     * @internal param float $spacing word spacing, if any
     * @return float
     */
    public function getTextWidth($text, $font, $size, $wordSpacing = 0.0, $charSpacing = 0.0)
    {
        // @todo Make sure this cache is efficient before enabling it
        static $cache = [];

        if ($text === "") {
            return 0;
        }

        // Don't cache long strings
        $useCache = !isset($text[50]); // Faster than strlen

        // Text-size calculations depend on the canvas used. Make sure to not
        // return wrong values when switching canvas backends
        $canvasClass = get_class($this->canvas);
        $key = "$canvasClass/$font/$size/$wordSpacing/$charSpacing";

        if ($useCache && isset($cache[$key][$text])) {
            return $cache[$key][$text];
        }

        $width = $this->canvas->get_text_width($text, $font, $size, $wordSpacing, $charSpacing);

        if ($useCache) {
            $cache[$key][$text] = $width;
        }

        return $width;
    }

    /**
     * @param $font
     * @param $size
     * @return float
     * @deprecated
     */
    public function get_font_height($font, $size)
    {
        return $this->getFontHeight($font, $size);
    }

    /**
     * Calculates font height
     *
     * @param string $font
     * @param float $size
     *
     * @return float
     */
    public function getFontHeight($font, $size)
    {
        return $this->canvas->get_font_height($font, $size);
    }

    /**
     * @param $family_raw
     * @param string $subtype_raw
     * @return string
     * @deprecated
     */
    public function get_font($family_raw, $subtype_raw = "normal")
    {
        return $this->getFont($family_raw, $subtype_raw);
    }

    /**
     * Resolves a font family & subtype into an actual font file
     * Subtype can be one of 'normal', 'bold', 'italic' or 'bold_italic'.  If
     * the particular font family has no suitable font file, the default font
     * ({@link Options::defaultFont}) is used.  The font file returned
     * is the absolute pathname to the font file on the system.
     *
     * @param string $familyRaw
     * @param string $subtypeRaw
     *
     * @return string
     */
    public function getFont($familyRaw, $subtypeRaw = "normal")
    {
        static $cache = [];

        if (isset($cache[$familyRaw][$subtypeRaw])) {
            return $cache[$familyRaw][$subtypeRaw];
        }

        /* Allow calling for various fonts in search path. Therefore not immediately
         * return replacement on non match.
         * Only when called with NULL try replacement.
         * When this is also missing there is really trouble.
         * If only the subtype fails, nevertheless return failure.
         * Only on checking the fallback font, check various subtypes on same font.
         */

        $subtype = strtolower($subtypeRaw);

        if ($familyRaw) {
            $family = str_replace(["'", '"'], "", strtolower($familyRaw));

            if (isset($this->fontLookup[$family][$subtype])) {
                return $cache[$familyRaw][$subtypeRaw] = $this->fontLookup[$family][$subtype];
            }

            return null;
        }

        $family = "serif";

        if (isset($this->fontLookup[$family][$subtype])) {
            return $cache[$familyRaw][$subtypeRaw] = $this->fontLookup[$family][$subtype];
        }

        if (!isset($this->fontLookup[$family])) {
            return null;
        }

        $family = $this->fontLookup[$family];

        foreach ($family as $sub => $font) {
            if (strpos($subtype, $sub) !== false) {
                return $cache[$familyRaw][$subtypeRaw] = $font;
            }
        }

        if ($subtype !== "normal") {
            foreach ($family as $sub => $font) {
                if ($sub !== "normal") {
                    return $cache[$familyRaw][$subtypeRaw] = $font;
                }
            }
        }

        $subtype = "normal";

        if (isset($family[$subtype])) {
            return $cache[$familyRaw][$subtypeRaw] = $family[$subtype];
        }

        return null;
    }

    /**
     * @param $family
     * @return null|string
     * @deprecated
     */
    public function get_family($family)
    {
        return $this->getFamily($family);
    }

    /**
     * @param string $family
     * @return null|string
     */
    public function getFamily($family)
    {
        $family = str_replace(["'", '"'], "", mb_strtolower($family));

        if (isset($this->fontLookup[$family])) {
            return $this->fontLookup[$family];
        }

        return null;
    }

    /**
     * @param $type
     * @return string
     * @deprecated
     */
    public function get_type($type)
    {
        return $this->getType($type);
    }

    /**
     * @param string $type
     * @return string
     */
    public function getType($type)
    {
        if (preg_match('/bold/i', $type)) {
            $weight = 700;
        } elseif (preg_match('/([1-9]00)/', $type, $match)) {
            $weight = (int)$match[0];
        } else {
            $weight = 400;
        }
        $weight = $weight === 400 ? 'normal' : $weight;
        $weight = $weight === 700 ? 'bold' : $weight;

        $style = preg_match('/italic|oblique/i', $type) ? 'italic' : null;

        if ($weight === 'normal' && $style !== null) {
            return $style;
        }

        return $style === null
            ? $weight
            : $weight.'_'.$style;
    }

    /**
     * @return array
     * @deprecated
     */
    public function get_font_families()
    {
        return $this->getFontFamilies();
    }

    /**
     * Returns the current font lookup table
     *
     * @return array
     */
    public function getFontFamilies()
    {
        return $this->fontLookup;
    }

    /**
     * @param string $fontname
     * @param mixed $entry
     * @deprecated
     */
    public function set_font_family($fontname, $entry)
    {
        $this->setFontFamily($fontname, $entry);
    }

    /**
     * @param string $fontname
     * @param mixed $entry
     */
    public function setFontFamily($fontname, $entry)
    {
        $this->fontLookup[mb_strtolower($fontname)] = $entry;
    }

    /**
     * @return string
     */
    public function getCacheFile()
    {
        return $this->options->getFontDir() . '/' . self::CACHE_FILE;
    }

    /**
     * @param Options $options
     * @return $this
     */
    public function setOptions(Options $options)
    {
        $this->options = $options;
        return $this;
    }

    /**
     * @return Options
     */
    public function getOptions()
    {
        return $this->options;
    }

    /**
     * @param Canvas $canvas
     * @return $this
     */
    public function setCanvas(Canvas $canvas)
    {
        $this->canvas = $canvas;
        // Still write deprecated pdf for now. It might be used by a parent class.
        $this->pdf = $canvas;
        return $this;
    }

    /**
     * @return Canvas
     */
    public function getCanvas()
    {
        return $this->canvas;
    }
}<|MERGE_RESOLUTION|>--- conflicted
+++ resolved
@@ -97,13 +97,8 @@
             $cacheData .= sprintf("  '%s' => array(%s", addslashes($family), PHP_EOL);
             foreach ($variants as $variant => $path) {
                 $path = sprintf("'%s'", $path);
-<<<<<<< HEAD
-                $path = str_replace('\'' . $this->getOptions()->getFontDir(), '$fontDir . \'', $path);
-                $path = str_replace('\'' . $this->getOptions()->getRootDir(), '$rootDir . \'', $path);
-=======
                 $path = str_replace('\'' . $this->options->getFontDir() , '$fontDir . \'' , $path);
                 $path = str_replace('\'' . $this->options->getRootDir() , '$rootDir . \'' , $path);
->>>>>>> 0e905e36
                 $cacheData .= sprintf("    '%s' => %s,%s", $variant, $path, PHP_EOL);
             }
             $cacheData .= sprintf("  ),%s", PHP_EOL);
