<?php
/**
 * @package dompdf
 * @link    http://dompdf.github.com/
 * @author  Benj Carson <benjcarson@digitaljunkies.ca>
 * @author  Helmut Tischer <htischer@weihenstephan.org>
 * @author  Fabien Ménager <fabien.menager@gmail.com>
 * @license http://www.gnu.org/copyleft/lesser.html GNU Lesser General Public License
 */

namespace Dompdf;

use FontLib\Font;

/**
 * The font metrics class
 *
 * This class provides information about fonts and text.  It can resolve
 * font names into actual installed font files, as well as determine the
 * size of text in a particular font and size.
 *
 * @static
 * @package dompdf
 */
class FontMetrics
{
    /**
     * Name of the user font families file
     *
     * This file must be writable by the webserver process only to update it
     * with save_font_families() after adding the .afm file references of a new font family
     * with FontMetrics::saveFontFamilies().
     * This is typically done only from command line with load_font.php on converting
     * ttf fonts to ufm with php-font-lib.
     */
    const USER_FONTS_FILE = "font-families.json";

    /**
     * @var Canvas
     * @deprecated
     */
    protected $pdf;

    /**
     * Underlying {@link Canvas} object to perform text size calculations
     *
     * @var Canvas
     */
    protected $canvas;

    /**
     * Array of bundled font family names to variants
     *
     * @var array
     */
    protected $bundledFonts = [];

    /**
     * Array of user defined font family names to variants
     *
     * @var array
     */
    protected $userFonts = [];

    /**
     * combined list of all font families with absolute paths
     *
     * @var array
     */
    protected $fontFamilies;

    /**
     * @var Options
     */
    private $options;

    /**
     * Class initialization
     */
    public function __construct(Canvas $canvas, Options $options)
    {
        $this->setCanvas($canvas);
        $this->setOptions($options);
        $this->loadFontFamilies();
        $this->setFontFamilies();
    }

    /**
     * @deprecated
     */
    public function save_font_families()
    {
        $this->saveFontFamilies();
    }

    /**
     * Saves the stored font family cache
     *
     * The name and location of the cache file are determined by {@link
     * FontMetrics::USER_FONTS_FILE}. This file should be writable by the
     * webserver process.
     *
     * @see FontMetrics::loadFontFamilies()
     */
    public function saveFontFamilies()
    {
        file_put_contents($this->getUserFontsFilePath(), json_encode($this->userFonts,JSON_PRETTY_PRINT));
    }

    /**
     * @deprecated
     */
    public function load_font_families()
    {
        $this->loadFontFamilies();
    }

    /**
     * Loads the stored font family cache
     *
     * @see FontMetrics::saveFontFamilies()
     */
    public function loadFontFamilies()
    {
        $file = $this->getOptions()->getRootDir() . "/lib/fonts/font-families-bundled.json";
        $this->bundledFonts = json_decode(file_get_contents($file), true);

        if (is_readable($this->getUserFontsFilePath())) {
            $this->userFonts = json_decode(file_get_contents($this->getUserFontsFilePath()), true);
        }

        $this->loadFontFamiliesLegacy();
    }

    public function loadFontFamiliesLegacy()
    {
        $legacyCacheFile = $this->getOptions()->getFontDir() . '/dompdf_font_family_cache.php';
        if (is_readable($legacyCacheFile)) {
            $fontDir = $this->options->getFontDir();
            $rootDir = $this->options->getRootDir();
    
            // FIXME: temporarily define constants for cache files <= v0.6.2
            if (!defined("DOMPDF_DIR")) { define("DOMPDF_DIR", $rootDir); }
            if (!defined("DOMPDF_FONT_DIR")) { define("DOMPDF_FONT_DIR", $fontDir); }
    
            $file = $rootDir . "/lib/fonts/dompdf_font_family_cache.dist.php";
            $cacheDataClosure = require $legacyCacheFile;
            $cacheData = is_array($cacheDataClosure) ? $cacheDataClosure : $cacheDataClosure($rootDir);
            $foundNewFonts = false;
            if (is_array($cacheData)) {
                foreach ($cacheData as $family => $variants) {
                    if (!isset($this->bundledFonts[$family]) && !isset($this->userFonts['fontDir'][$family]) && is_array($variants)) {
                        foreach ($variants as $variant => $variantPath) {
                            if (strpos($variantPath, $rootDir) === 0) {
                                $this->bundledFonts[$family][$variant] = ltrim(str_replace($rootDir,'',$variantPath), '/\\');
                            } elseif (strpos($variantPath, $fontDir) === 0) {
                                $this->userFonts['fontDir'][$family][$variant] = ltrim(str_replace($fontDir,'',$variantPath), '/\\');
                                $foundNewFonts = true;
                            } else {
                                $this->userFonts['absolute'][$family][$variant] = $variantPath;                            
                                $foundNewFonts = true;
                            }
                        }
                    }
                }
            }
            if ($foundNewFonts) {
                $this->saveFontFamilies();
            }
        }
    }

    /**
     * @param array $style
     * @param string $remote_file
     * @param resource $context
     * @return bool
     * @deprecated
     */
    public function register_font($style, $remote_file, $context = null)
    {
        return $this->registerFont($style, $remote_file);
    }

    /**
     * @param array $style
     * @param string $remoteFile
     * @param resource $context
     * @return bool
     */
    public function registerFont($style, $remoteFile, $context = null)
    {
        $fontname = mb_strtolower($style["family"]);
        $families = $this->getFontFamilies();

        $entry = [];
        if (isset($families[$fontname])) {
            $entry = $families[$fontname];
        }

        $styleString = $this->getType("{$style['weight']} {$style['style']}");

        // get unique name
        $remoteHash = md5($remoteFile);
        $prefix = $fontname . "_" . $styleString;
        $prefix = trim($prefix, "-");
        if (function_exists('iconv')) {
            $prefix = @iconv('utf-8', 'us-ascii//TRANSLIT', $prefix);
        }
        $prefix_encoding = mb_detect_encoding($prefix, mb_detect_order(), true);
        $substchar = mb_substitute_character();
        mb_substitute_character(0x005F);
        $prefix = mb_convert_encoding($prefix, "ISO-8859-1", $prefix_encoding);
        mb_substitute_character($substchar);
        $prefix = preg_replace("[\W]", "_", $prefix);
        $prefix = preg_replace("/[^-_\w]+/", "", $prefix);
        
        $localFile = $prefix . "_" . $remoteHash;
        $localFilePath = $this->getOptions()->getFontDir() . "/" . $localFile;

        // check if this font is already registered
        if (isset($entry[$styleString]) && $localFilePath == $entry[$styleString]) {
            return true;
        }

        $cacheEntry = $localFile;
<<<<<<< HEAD
        $fontExtension = strtolower(pathinfo(parse_url($remoteFile, PHP_URL_PATH), PATHINFO_EXTENSION));
=======
>>>>>>> b47cfe34

        $entry[$styleString] = $cacheEntry;

        // Download the remote file
        [$protocol] = Helpers::explode_url($remoteFile);
        if (!$this->options->isRemoteEnabled() && ($protocol !== "" && $protocol !== "file://")) {
            Helpers::record_warnings(E_USER_WARNING, "Remote font resource $remoteFile referenced, but remote file download is disabled.", __FILE__, __LINE__);
            return false;
        }
        if ($protocol === "" || $protocol === "file://") {
            $realfile = realpath($remoteFile);

            $rootDir = realpath($this->options->getRootDir());
            if (strpos($realfile, $rootDir) !== 0) {
                $chroot = $this->options->getChroot();
                $chrootValid = false;
                foreach ($chroot as $chrootPath) {
                    $chrootPath = realpath($chrootPath);
                    if ($chrootPath !== false && strpos($realfile, $chrootPath) === 0) {
                        $chrootValid = true;
                        break;
                    }
                }
                if ($chrootValid !== true) {
                    Helpers::record_warnings(E_USER_WARNING, "Permission denied on $remoteFile. The file could not be found under the paths specified by Options::chroot.", __FILE__, __LINE__);
                    return false;
                }
            }

            if (!$realfile) {
                Helpers::record_warnings(E_USER_WARNING, "File '$realfile' not found.", __FILE__, __LINE__);
                return false;
            }

            $remoteFile = $realfile;
        }
        list($remoteFileContent, $http_response_header) = @Helpers::getFileContent($remoteFile, $context);
        if ($remoteFileContent === null) {
            return false;
        }

        $localTempFile = @tempnam($this->options->get("tempDir"), "dompdf-font-");
        file_put_contents($localTempFile, $remoteFileContent);

        $font = Font::load($localTempFile);

        if (!$font) {
            unlink($localTempFile);
            return false;
        }

        switch ($font->getFontType()) {
            case "TrueType":
            default:
                $localFile .= ".ttf";
                break;
        }

        $font->parse();
        $font->saveAdobeFontMetrics("$localFilePath.ufm");
        $font->close();

        unlink($localTempFile);

        if ( !file_exists("$localFilePath.ufm") ) {
            return false;
        }

        // Save the changes
        file_put_contents("$localFilePath.$fontExtension", $remoteFileContent);

        if ( !file_exists("$localFilePath.$fontExtension") ) {
            unlink("$localFilePath.ufm");
            return false;
        }

        $this->setFontFamily($fontname, $entry);
        $this->saveFontFamilies();

        return true;
    }

    /**
     * @param $text
     * @param $font
     * @param $size
     * @param float $word_spacing
     * @param float $char_spacing
     * @return float
     * @deprecated
     */
    public function get_text_width($text, $font, $size, $word_spacing = 0.0, $char_spacing = 0.0)
    {
        //return self::$_pdf->get_text_width($text, $font, $size, $word_spacing, $char_spacing);
        return $this->getTextWidth($text, $font, $size, $word_spacing, $char_spacing);
    }

    /**
     * Calculates text size, in points
     *
     * @param string $text the text to be sized
     * @param string $font the desired font
     * @param float $size  the desired font size
     * @param float $wordSpacing
     * @param float $charSpacing
     *
     * @internal param float $spacing word spacing, if any
     * @return float
     */
    public function getTextWidth($text, $font, $size, $wordSpacing = 0.0, $charSpacing = 0.0)
    {
        // @todo Make sure this cache is efficient before enabling it
        static $cache = [];

        if ($text === "") {
            return 0;
        }

        // Don't cache long strings
        $useCache = !isset($text[50]); // Faster than strlen

        // Text-size calculations depend on the canvas used. Make sure to not
        // return wrong values when switching canvas backends
        $canvasClass = get_class($this->canvas);
        $key = "$canvasClass/$font/$size/$wordSpacing/$charSpacing";

        if ($useCache && isset($cache[$key][$text])) {
            return $cache[$key][$text];
        }

        $width = $this->canvas->get_text_width($text, $font, $size, $wordSpacing, $charSpacing);

        if ($useCache) {
            $cache[$key][$text] = $width;
        }

        return $width;
    }

    /**
     * @param $font
     * @param $size
     * @return float
     * @deprecated
     */
    public function get_font_height($font, $size)
    {
        return $this->getFontHeight($font, $size);
    }

    /**
     * Calculates font height, in points
     *
     * @param string $font
     * @param float $size
     *
     * @return float
     */
    public function getFontHeight($font, $size)
    {
        return $this->canvas->get_font_height($font, $size);
    }

    /**
     * Calculates font baseline, in points
     *
     * @param string $font
     * @param float $size
     *
     * @return float
     */
    public function getFontBaseline($font, $size)
    {
        return $this->canvas->get_font_baseline($font, $size);
    }

    /**
     * @param $family_raw
     * @param string $subtype_raw
     * @return string
     * @deprecated
     */
    public function get_font($family_raw, $subtype_raw = "normal")
    {
        return $this->getFont($family_raw, $subtype_raw);
    }

    /**
     * Resolves a font family & subtype into an actual font file
     * Subtype can be one of 'normal', 'bold', 'italic' or 'bold_italic'.  If
     * the particular font family has no suitable font file, the default font
     * ({@link Options::defaultFont}) is used.  The font file returned
     * is the absolute pathname to the font file on the system.
     *
     * @param string $familyRaw
     * @param string $subtypeRaw
     *
     * @return string
     */
    public function getFont($familyRaw, $subtypeRaw = "normal")
    {
        static $cache = [];

        if (isset($cache[$familyRaw][$subtypeRaw])) {
            return $cache[$familyRaw][$subtypeRaw];
        }

        /* Allow calling for various fonts in search path. Therefore not immediately
         * return replacement on non match.
         * Only when called with NULL try replacement.
         * When this is also missing there is really trouble.
         * If only the subtype fails, nevertheless return failure.
         * Only on checking the fallback font, check various subtypes on same font.
         */

        $subtype = strtolower($subtypeRaw);

        $families = $this->getFontFamilies();
        if ($familyRaw) {
            $family = str_replace(["'", '"'], "", strtolower($familyRaw));

            if (isset($families[$family][$subtype])) {
                return $cache[$familyRaw][$subtypeRaw] = $families[$family][$subtype];
            }

            return null;
        }

<<<<<<< HEAD
        $family = "serif";

        if (isset($families[$family][$subtype])) {
            return $cache[$familyRaw][$subtypeRaw] = $families[$family][$subtype];
        }

        if (!isset($families[$family])) {
            return null;
        }

        $family = $families[$family];

        foreach ($family as $sub => $font) {
            if (strpos($subtype, $sub) !== false) {
                return $cache[$familyRaw][$subtypeRaw] = $font;
=======
        $fallback_families = [strtolower($this->options->getDefaultFont()), "serif"];
        foreach ($fallback_families as $family) {
            if (isset($this->fontLookup[$family][$subtype])) {
                return $cache[$familyRaw][$subtypeRaw] = $this->fontLookup[$family][$subtype];
>>>>>>> b47cfe34
            }
    
            if (!isset($this->fontLookup[$family])) {
                continue;
            }
    
            $family = $this->fontLookup[$family];
    
            foreach ($family as $sub => $font) {
                if (strpos($subtype, $sub) !== false) {
                    return $cache[$familyRaw][$subtypeRaw] = $font;
                }
            }
    
            if ($subtype !== "normal") {
                foreach ($family as $sub => $font) {
                    if ($sub !== "normal") {
                        return $cache[$familyRaw][$subtypeRaw] = $font;
                    }
                }
            }
    
            $subtype = "normal";
    
            if (isset($family[$subtype])) {
                return $cache[$familyRaw][$subtypeRaw] = $family[$subtype];
            }
        }
        
        return null;
    }

    /**
     * @param $family
     * @return null|string
     * @deprecated
     */
    public function get_family($family)
    {
        return $this->getFamily($family);
    }

    /**
     * @param string $family
     * @return null|string
     */
    public function getFamily($family)
    {
        $family = str_replace(["'", '"'], "", mb_strtolower($family));

        if (isset($this->fontFamilies[$family])) {
            return $this->fontFamilies[$family];
        }

        return null;
    }

    /**
     * @param $type
     * @return string
     * @deprecated
     */
    public function get_type($type)
    {
        return $this->getType($type);
    }

    /**
     * @param string $type
     * @return string
     */
    public function getType($type)
    {
        if (preg_match('/bold/i', $type)) {
            $weight = 700;
        } elseif (preg_match('/([1-9]00)/', $type, $match)) {
            $weight = (int)$match[0];
        } else {
            $weight = 400;
        }
        $weight = $weight === 400 ? 'normal' : $weight;
        $weight = $weight === 700 ? 'bold' : $weight;

        $style = preg_match('/italic|oblique/i', $type) ? 'italic' : null;

        if ($weight === 'normal' && $style !== null) {
            return $style;
        }

        return $style === null
            ? $weight
            : $weight.'_'.$style;
    }

    /**
     * @return array
     * @deprecated
     */
    public function get_font_families()
    {
        return $this->getFontFamilies();
    }

    /**
     * Returns the current font lookup table
     *
     * @return array
     */
    public function getFontFamilies()
    {
        return $this->fontFamilies;
    }

    /**
     * Convert loaded fonts to font lookup table
     *
     * @return array
     */
    public function setFontFamilies()
    {
        $fontFamilies = [];
        if (isset($this->userFonts['fontDir']) && is_array($this->userFonts['fontDir'])) {
            foreach ($this->userFonts['fontDir'] as $family => $variants) {
                $fontFamilies[$family] = array_map(function($variant){
                    return $this->getOptions()->getFontDir() . DIRECTORY_SEPARATOR . $variant;
                }, $variants);
            }
        }
        if (isset($this->userFonts['absolute']) && is_array($this->userFonts['absolute'])) {
            $fontFamilies += $this->userFonts['absolute'];
        }
        if (isset($this->bundledFonts) && is_array($this->bundledFonts)) {
            foreach ($this->bundledFonts as $family => $variants) {
                if (!isset($fontFamilies[$family])) {
                    $fontFamilies[$family] = array_map(function($variant){
                        return $this->getOptions()->getRootDir() . DIRECTORY_SEPARATOR . $variant;
                    }, $variants);
                }
            }
        }
        $this->fontFamilies = $fontFamilies;
    }

    /**
     * @param string $fontname
     * @param mixed $entry
     * @deprecated
     */
    public function set_font_family($fontname, $entry)
    {
        $this->setFontFamily($fontname, $entry);
    }

    /**
     * @param string $fontname
     * @param mixed $entry
     */
    public function setFontFamily($fontname, $entry)
    {
        $this->userFonts['fontDir'][mb_strtolower($fontname)] = $entry;
        $this->fontFamilies[$fontname] = array_map(function($variant){
            return $this->getOptions()->getFontDir() . DIRECTORY_SEPARATOR . $variant;
        }, $entry);
    }

    /**
     * @return string
     */
    public function getUserFontsFilePath()
    {
        return $this->getOptions()->getFontDir() . '/' . self::USER_FONTS_FILE;
    }

    /**
     * @param Options $options
     * @return $this
     */
    public function setOptions(Options $options)
    {
        $this->options = $options;
        return $this;
    }

    /**
     * @return Options
     */
    public function getOptions()
    {
        return $this->options;
    }

    /**
     * @param Canvas $canvas
     * @return $this
     */
    public function setCanvas(Canvas $canvas)
    {
        $this->canvas = $canvas;
        // Still write deprecated pdf for now. It might be used by a parent class.
        $this->pdf = $canvas;
        return $this;
    }

    /**
     * @return Canvas
     */
    public function getCanvas()
    {
        return $this->canvas;
    }
}<|MERGE_RESOLUTION|>--- conflicted
+++ resolved
@@ -224,10 +224,7 @@
         }
 
         $cacheEntry = $localFile;
-<<<<<<< HEAD
         $fontExtension = strtolower(pathinfo(parse_url($remoteFile, PHP_URL_PATH), PATHINFO_EXTENSION));
-=======
->>>>>>> b47cfe34
 
         $entry[$styleString] = $cacheEntry;
 
@@ -456,35 +453,17 @@
             return null;
         }
 
-<<<<<<< HEAD
-        $family = "serif";
-
-        if (isset($families[$family][$subtype])) {
-            return $cache[$familyRaw][$subtypeRaw] = $families[$family][$subtype];
-        }
-
-        if (!isset($families[$family])) {
-            return null;
-        }
-
-        $family = $families[$family];
-
-        foreach ($family as $sub => $font) {
-            if (strpos($subtype, $sub) !== false) {
-                return $cache[$familyRaw][$subtypeRaw] = $font;
-=======
         $fallback_families = [strtolower($this->options->getDefaultFont()), "serif"];
         foreach ($fallback_families as $family) {
-            if (isset($this->fontLookup[$family][$subtype])) {
-                return $cache[$familyRaw][$subtypeRaw] = $this->fontLookup[$family][$subtype];
->>>>>>> b47cfe34
-            }
-    
-            if (!isset($this->fontLookup[$family])) {
+            if (isset($families[$family][$subtype])) {
+                return $cache[$familyRaw][$subtypeRaw] = $familiesp[$family][$subtype];
+            }
+    
+            if (!isset($families[$family])) {
                 continue;
             }
     
-            $family = $this->fontLookup[$family];
+            $family = $families[$family];
     
             foreach ($family as $sub => $font) {
                 if (strpos($subtype, $sub) !== false) {
