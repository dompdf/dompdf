<?php
/**
 * @package dompdf
 * @link    http://dompdf.github.com/
 * @author  Benj Carson <benjcarson@digitaljunkies.ca>
 * @author  Helmut Tischer <htischer@weihenstephan.org>
 * @author  Fabien Ménager <fabien.menager@gmail.com>
 * @license http://www.gnu.org/copyleft/lesser.html GNU Lesser General Public License
 */

namespace Dompdf\Css;

use Dompdf\Adapter\CPDF;
use Dompdf\Exception;
use Dompdf\FontMetrics;
use Dompdf\Frame;
use Dompdf\Helpers;

/**
 * Represents CSS properties.
 *
 * The Style class is responsible for handling and storing CSS properties.
 * It includes methods to resolve colors and lengths, as well as getters &
 * setters for many CSS properites.
 *
 * Actual CSS parsing is performed in the {@link Stylesheet} class.
 *
 * @package dompdf
 */
class Style
{

    const CSS_IDENTIFIER = "-?[_a-zA-Z]+[_a-zA-Z0-9-]*";
    const CSS_INTEGER = "-?\d+";

    /**
     * Default font size, in points.
     *
     * @var float
     */
    static $default_font_size = 12;

    /**
     * Default line height, as a fraction of the font size.
     *
     * @var float
     */
    static $default_line_height = 1.2;

    /**
     * Default "absolute" font sizes relative to the default font-size
     * http://www.w3.org/TR/css3-fonts/#font-size-the-font-size-property
     * @var array<float>
     */
    static $font_size_keywords = [
        "xx-small" => 0.6, // 3/5
        "x-small" => 0.75, // 3/4
        "small" => 0.889, // 8/9
        "medium" => 1, // 1
        "large" => 1.2, // 6/5
        "x-large" => 1.5, // 3/2
        "xx-large" => 2.0, // 2/1
    ];

    /**
     * List of valid text-align keywords.  Should also really be a constant.
     *
     * @var array
     */
    static $text_align_keywords = ["left", "right", "center", "justify"];

        /**
     * List of valid vertical-align keywords.  Should also really be a constant.
     *
     * @var array
     */
    static $vertical_align_keywords = ["baseline", "bottom", "middle", "sub",
        "super", "text-bottom", "text-top", "top"];

    /**
     * List of all inline types.  Should really be a constant.
     *
     * @var array
     */
    static $INLINE_TYPES = ["inline"];

    /**
     * List of all block types.  Should really be a constant.
     *
     * @var array
     */
    static $BLOCK_TYPES = ["block", "inline-block", "table-cell", "list-item"];

    /**
     * List of all positionned types.  Should really be a constant.
     *
     * @var array
     */
    static $POSITIONNED_TYPES = ["relative", "absolute", "fixed"];

    /**
     * List of all table types.  Should really be a constant.
     *
     * @var array;
     */
    static $TABLE_TYPES = ["table", "inline-table"];

    /**
     * List of valid border styles.  Should also really be a constant.
     *
     * @var array
     */
    static $BORDER_STYLES = ["none", "hidden", "dotted", "dashed", "solid",
        "double", "groove", "ridge", "inset", "outset"];

    /**
     * List of CSS shorthand properties
     *
     * @var array
     */
    protected static $_props_shorthand = ["background", "border",
        "border_bottom", "border_color", "border_left", "border_radius",
        "border_right", "border_style", "border_top", "border_width",
        "flex", "font", "list_style", "margin", "padding"];

    /**
     * Default style values.
     *
     * @link http://www.w3.org/TR/CSS21/propidx.html
     *
     * @var array
     */
    protected static $_defaults = null;

    /**
     * List of inherited properties
     *
     * @link http://www.w3.org/TR/CSS21/propidx.html
     *
     * @var array
     */
    protected static $_inherited = null;

    /**
     * Caches method_exists result
     *
     * @var array<bool>
     */
    protected static $_methods_cache = [];

    /**
     * The stylesheet this style belongs to
     *
     * @see Stylesheet
     * @var Stylesheet
     */
    protected $_stylesheet; // stylesheet this style is attached to

    /**
     * Media queries attached to the style
     *
     * @var int
     */
    protected $_media_queries;

    /**
     * Main array of all CSS properties & values
     *
     * @var array
     */
    protected $_props = [];

    /* var instead of protected would allow access outside of class */
    protected $_important_props = [];

    /**
     * The computed values of the CSS property
     *
     * @var array
     */
    protected $_props_computed = [];

    protected static $_dependency_map = [
        "border_top_style" => [
            "border_top_width"
        ],
        "border_bottom_style" => [
            "border_bottom_width"
        ],
        "border_left_style" => [
            "border_left_width"
        ],
        "border_right_style" => [
            "border_right_width"
        ],
        "direction" => [
            "text_align"
        ],
        "font_size" => [
            "background_position",
            "background_size",
            "border_top_width",
            "border_right_width",
            "border_bottom_width",
            "border_left_width",
            "line_height",
            "margin_top",
            "margin_right",
            "margin_bottom",
            "margin_left",
            "outline_width",
            "padding_top",
            "padding_right",
            "padding_bottom",
            "padding_left"
        ]
    ];

    /**
     * The used values of the CSS property
     *
     * @var array
     */
    protected $_prop_cache = [];

    /**
     * Font size of parent element in document tree.  Used for relative font
     * size resolution.
     *
     * @var float
     */
    protected $_parent_font_size;

    /**
     * @var Frame
     */
    protected $_frame;

    /**
     * The origin of the style
     *
     * @var int
     */
    protected $_origin = Stylesheet::ORIG_AUTHOR;

    // private members
    /**
     * The computed bottom spacing
     */
    private $_computed_bottom_spacing = null;

    /**
     * The computed border radius
     */
    private $_computed_border_radius = null;

    /**
     * @var bool
     */
    public $_has_border_radius = false;

    /**
     * @var FontMetrics
     */
    private $fontMetrics;

    /**
     * Class constructor
     *
     * @param Stylesheet $stylesheet the stylesheet this Style is associated with.
     * @param int $origin
     */
    public function __construct(Stylesheet $stylesheet, $origin = Stylesheet::ORIG_AUTHOR)
    {
        $this->setFontMetrics($stylesheet->getFontMetrics());

        $this->_props = [];
        $this->_important_props = [];
        $this->_stylesheet = $stylesheet;
        $this->_media_queries = [];
        $this->_origin = $origin;
        $this->_parent_font_size = null;

        if (!isset(self::$_defaults)) {

            // Shorthand
            $d =& self::$_defaults;

            // All CSS 2.1 properties, and their default values
            $d["azimuth"] = "center";
            $d["background_attachment"] = "scroll";
            $d["background_color"] = "transparent";
            $d["background_image"] = "none";
            $d["background_image_resolution"] = "normal";
            $d["background_position"] = "0% 0%";
            $d["background_repeat"] = "repeat";
            $d["background"] = "";
            $d["border_collapse"] = "separate";
            $d["border_color"] = "";
            $d["border_spacing"] = "0";
            $d["border_style"] = "";
            $d["border_top"] = "";
            $d["border_right"] = "";
            $d["border_bottom"] = "";
            $d["border_left"] = "";
            $d["border_top_color"] = "";
            $d["border_right_color"] = "";
            $d["border_bottom_color"] = "";
            $d["border_left_color"] = "";
            $d["border_top_style"] = "none";
            $d["border_right_style"] = "none";
            $d["border_bottom_style"] = "none";
            $d["border_left_style"] = "none";
            $d["border_top_width"] = "medium";
            $d["border_right_width"] = "medium";
            $d["border_bottom_width"] = "medium";
            $d["border_left_width"] = "medium";
            $d["border_width"] = "medium";
            $d["border_bottom_left_radius"] = "";
            $d["border_bottom_right_radius"] = "";
            $d["border_top_left_radius"] = "";
            $d["border_top_right_radius"] = "";
            $d["border_radius"] = "";
            $d["border"] = "";
            $d["bottom"] = "auto";
            $d["caption_side"] = "top";
            $d["clear"] = "none";
            $d["clip"] = "auto";
            $d["color"] = "#000000";
            $d["content"] = "normal";
            $d["counter_increment"] = "none";
            $d["counter_reset"] = "none";
            $d["cue_after"] = "none";
            $d["cue_before"] = "none";
            $d["cue"] = "";
            $d["cursor"] = "auto";
            $d["direction"] = "ltr";
            $d["display"] = "inline";
            $d["elevation"] = "level";
            $d["empty_cells"] = "show";
            $d["float"] = "none";
            $d["font_family"] = $stylesheet->get_dompdf()->getOptions()->getDefaultFont();
            $d["font_size"] = "medium";
            $d["font_style"] = "normal";
            $d["font_variant"] = "normal";
            $d["font_weight"] = "normal";
            $d["font"] = "";
            $d["height"] = "auto";
            $d["image_resolution"] = "normal";
            $d["left"] = "auto";
            $d["letter_spacing"] = "normal";
            $d["line_height"] = "normal";
            $d["list_style_image"] = "none";
            $d["list_style_position"] = "outside";
            $d["list_style_type"] = "disc";
            $d["list_style"] = "";
            $d["margin_right"] = "0";
            $d["margin_left"] = "0";
            $d["margin_top"] = "0";
            $d["margin_bottom"] = "0";
            $d["margin"] = "";
            $d["max_height"] = "none";
            $d["max_width"] = "none";
            $d["min_height"] = "0";
            $d["min_width"] = "0";
            $d["orphans"] = "2";
            $d["outline_color"] = ""; // "invert" special color is not supported
            $d["outline_style"] = "none";
            $d["outline_width"] = "medium";
            $d["outline"] = "";
            $d["overflow"] = "visible";
            $d["padding_top"] = "0";
            $d["padding_right"] = "0";
            $d["padding_bottom"] = "0";
            $d["padding_left"] = "0";
            $d["padding"] = "";
            $d["page_break_after"] = "auto";
            $d["page_break_before"] = "auto";
            $d["page_break_inside"] = "auto";
            $d["pause_after"] = "0";
            $d["pause_before"] = "0";
            $d["pause"] = "";
            $d["pitch_range"] = "50";
            $d["pitch"] = "medium";
            $d["play_during"] = "auto";
            $d["position"] = "static";
            $d["quotes"] = "";
            $d["richness"] = "50";
            $d["right"] = "auto";
            $d["size"] = "auto"; // @page
            $d["speak_header"] = "once";
            $d["speak_numeral"] = "continuous";
            $d["speak_punctuation"] = "none";
            $d["speak"] = "normal";
            $d["speech_rate"] = "medium";
            $d["stress"] = "50";
            $d["table_layout"] = "auto";
<<<<<<< HEAD
            $d["text_align"] = "initial";
=======
            $d["text_align"] = "";
>>>>>>> aed8a74c
            $d["text_decoration"] = "none";
            $d["text_indent"] = "0";
            $d["text_transform"] = "none";
            $d["top"] = "auto";
            $d["unicode_bidi"] = "normal";
            $d["vertical_align"] = "baseline";
            $d["visibility"] = "visible";
            $d["voice_family"] = "";
            $d["volume"] = "medium";
            $d["white_space"] = "normal";
            $d["word_wrap"] = "normal";
            $d["widows"] = "2";
            $d["width"] = "auto";
            $d["word_spacing"] = "normal";
            $d["z_index"] = "auto";

            // CSS3
            $d["opacity"] = "1.0";
            $d["background_size"] = "auto auto";
            $d["transform"] = "none";
            $d["transform_origin"] = "50% 50%";

            // for @font-face
            $d["src"] = "";
            $d["unicode_range"] = "";

            // vendor-previxed properties
            $d["_dompdf_background_image_resolution"] = &$d["background_image_resolution"];
            $d["_dompdf_image_resolution"] = &$d["image_resolution"];
            $d["_dompdf_keep"] = "";
            $d["_webkit_transform"] = &$d["transform"];
            $d["_webkit_transform_origin"] = &$d["transform_origin"];

            // Properties that inherit by default
            self::$_inherited = [
                "azimuth",
                "background_image_resolution",
                "border_collapse",
                "border_spacing",
                "caption_side",
                "color",
                "cursor",
                "direction",
                "elevation",
                "empty_cells",
                "font_family",
                "font_size",
                "font_style",
                "font_variant",
                "font_weight",
                "font",
                "image_resolution",
                "letter_spacing",
                "line_height",
                "list_style_image",
                "list_style_position",
                "list_style_type",
                "list_style",
                "orphans",
                "page_break_inside",
                "pitch_range",
                "pitch",
                "quotes",
                "richness",
                "speak_header",
                "speak_numeral",
                "speak_punctuation",
                "speak",
                "speech_rate",
                "stress",
                "text_align",
                "text_indent",
                "text_transform",
                "visibility",
                "voice_family",
                "volume",
                "white_space",
                "word_wrap",
                "widows",
                "word_spacing",
            ];
        }
    }

    /**
     * "Destructor": forcibly free all references held by this object
     */
    function dispose()
    {
    }

    /**
     * @param $media_queries
     */
    function set_media_queries($media_queries)
    {
        $this->_media_queries = $media_queries;
    }

    /**
     * @return array|int
     */
    function get_media_queries()
    {
        return $this->_media_queries;
    }

    /**
     * @param Frame $frame
     */
    function set_frame(Frame $frame)
    {
        $this->_frame = $frame;
    }

    /**
     * @return Frame
     */
    function get_frame()
    {
        return $this->_frame;
    }

    /**
     * @param $origin
     */
    function set_origin($origin)
    {
        $this->_origin = $origin;
    }

    /**
     * @return int
     */
    function get_origin()
    {
        return $this->_origin;
    }

    /**
     * returns the {@link Stylesheet} this Style is associated with.
     *
     * @return Stylesheet
     */
    function get_stylesheet()
    {
        return $this->_stylesheet;
    }

    /**
     * Converts any CSS length value into an absolute length in points.
     *
     * length_in_pt() takes a single length (e.g. '1em') or an array of
     * lengths and returns an absolute length.  If an array is passed, then
     * the return value is the sum of all elements. If any of the lengths
     * provided are "auto" or "none" then that value is returned.
     *
     * If a reference size is not provided, the default font size is used
     * ({@link Style::$default_font_size}).
     *
     * @param float|string|array $length the numeric length (or string measurement) or array of lengths to resolve
     * @param float $ref_size an absolute reference size to resolve percentage lengths
     * @return float|string
     */
    function length_in_pt($length, $ref_size = null)
    {
        static $cache = [];

        if (!isset($ref_size)) {
            $ref_size = $this->__get("font_size");
        }

        if (!is_array($length)) {
            $key = $length . "/$ref_size";
            //Early check on cache, before converting $length to array
            if (isset($cache[$key])) {
                return $cache[$key];
            }
            $length = [$length];
        } else {
            $key = implode("@", $length) . "/$ref_size";
            if (isset($cache[$key])) {
                return $cache[$key];
            }
        }

        $ret = 0;
        foreach ($length as $l) {

            if ($l === "auto") {
                return "auto";
            }

            if ($l === "none") {
                return "none";
            }

            // Assume numeric values are already in points
            if (is_numeric($l)) {
                $ret += $l;
                continue;
            }

            if ($l === "normal") {
                $ret += (float)$ref_size;
                continue;
            }

            // Border lengths
            if ($l === "thin") {
                $ret += 0.5;
                continue;
            }

            if ($l === "medium") {
                $ret += 1.5;
                continue;
            }

            if ($l === "thick") {
                $ret += 2.5;
                continue;
            }

            if (($i = mb_strpos($l, "px")) !== false) {
                $dpi = $this->_stylesheet->get_dompdf()->getOptions()->getDpi();
                $ret += ((float)mb_substr($l, 0, $i) * 72) / $dpi;
                continue;
            }

            if (($i = mb_strpos($l, "pt")) !== false) {
                $ret += (float)mb_substr($l, 0, $i);
                continue;
            }

            if (($i = mb_strpos($l, "%")) !== false) {
                $ret += (float)mb_substr($l, 0, $i) / 100 * (float)$ref_size;
                continue;
            }

            if (($i = mb_strpos($l, "rem")) !== false) {
                if ($this->_stylesheet->get_dompdf()->getTree()->get_root()->get_style() === null) {
                    // Interpreting it as "em", see https://github.com/dompdf/dompdf/issues/1406
                    $ret += (float)mb_substr($l, 0, $i) * $this->__get("font_size");
                } else {
                    $ret += (float)mb_substr($l, 0, $i) * $this->_stylesheet->get_dompdf()->getTree()->get_root()->get_style()->font_size;
                }
                continue;
            }

            if (($i = mb_strpos($l, "em")) !== false) {
                $ret += (float)mb_substr($l, 0, $i) * $this->__get("font_size");
                continue;
            }

            if (($i = mb_strpos($l, "cm")) !== false) {
                $ret += (float)mb_substr($l, 0, $i) * 72 / 2.54;
                continue;
            }

            if (($i = mb_strpos($l, "mm")) !== false) {
                $ret += (float)mb_substr($l, 0, $i) * 72 / 25.4;
                continue;
            }

            // FIXME: em:ex ratio?
            if (($i = mb_strpos($l, "ex")) !== false) {
                $ret += (float)mb_substr($l, 0, $i) * $this->__get("font_size") / 2;
                continue;
            }

            if (($i = mb_strpos($l, "in")) !== false) {
                $ret += (float)mb_substr($l, 0, $i) * 72;
                continue;
            }

            if (($i = mb_strpos($l, "pc")) !== false) {
                $ret += (float)mb_substr($l, 0, $i) * 12;
                continue;
            }

            // Bogus value
            $ret += (float)$ref_size;
        }

        return $cache[$key] = $ret;
    }


    /**
     * Set inherited properties in this style using values in $parent
     *
     * @param Style $parent
     *
     * @return Style
     */
    function inherit(Style $parent)
    {
        // Set parent font size, changes affect font size of the element
        if ($this->_parent_font_size !== $parent->font_size) {
            $this->_parent_font_size = $parent->font_size;
            if (isset($this->_props["font_size"])) {
                $this->__set("font_size", $this->_props["font_size"]);
            }
        }

        foreach (self::$_inherited as $prop) {
            // don't inherit shorthand properties, the specific properties will inherit
            if (in_array($prop, self::$_props_shorthand) === true) {
                continue;
            }

            //inherit the !important property also.
            //if local property is also !important, don't inherit.

            if (isset($parent->_props_computed[$prop]) &&
                (
                    !isset($this->_props[$prop])
                    || (isset($parent->_important_props[$prop]) && !isset($this->_important_props[$prop]))
                )
            ) {
                if (isset($parent->_important_props[$prop])) {
                    $this->_important_props[$prop] = true;
                }
                if (isset($parent->_props_computed[$prop])) {
                    $this->__set($prop, $parent->_props_computed[$prop]);
                } else {
                    // parent prop not set, use the default
                    $this->__set($prop, self::$_defaults[$prop]);
                }
            }
        }

        foreach ($this->_props as $prop => $value) {
            // don't inherit shorthand properties, the specific properties will inherit
            if (in_array($prop, self::$_props_shorthand) === true) {
                continue;
            }
            if ($value === "inherit") {
                if (isset($parent->_important_props[$prop])) {
                    $this->_important_props[$prop] = true;
                }
                //do not assign direct, but
                //implicite assignment through __set, redirect to specialized, get value with __get
                //This is for computing defaults if the parent setting is also missing.
                //Therefore do not directly assign the value without __set
                //set _important_props before that to be able to propagate.
                //see __set and __get, on all assignments clear cache!
                //$this->_prop_cache[$prop] = null;
                //$this->_props[$prop] = $parent->_props[$prop];
                //props_set for more obvious explicite assignment not implemented, because
                //too many implicite uses.
                // $this->props_set($prop, $parent->$prop);
                if (isset($parent->_props_computed[$prop])) {
                    $this->__set($prop, $parent->_props_computed[$prop]);
                } else {
                    // parent prop not set, use the default
                    $this->__set($prop, self::$_defaults[$prop]);
                }
                // set the specified prop back to "inherit"
                $this->_props[$prop] = "inherit";
            }
        }

        return $this;
    }

    /**
     * Override properties in this style with those in $style
     *
     * @param Style $style
     */
    function merge(Style $style)
    {
        //treat the !important attribute
        //if old rule has !important attribute, override with new rule only if
        //the new rule is also !important
        foreach ($style->_props as $prop => $val) {
            $can_merge = false;
            if (isset($style->_important_props[$prop])) {
                $this->_important_props[$prop] = true;
                $can_merge = true;
            } else if (isset($val) && !isset($this->_important_props[$prop])) {
                $can_merge = true;
            }

            if ($can_merge) {
                // Clear out "inherit" shorthand properties if a more specific property value has been set
                $shorthands = array_filter(self::$_props_shorthand, function ($el) use ($prop) {
                    return (strpos($prop, $el . "_") !== false);
                });
                foreach ($shorthands as $shorthand) {
                    if (array_key_exists($shorthand, $this->_props) && $this->_props[$shorthand] === "inherit") {
                        unset($this->_props[$shorthand]);
                        unset($this->_props_computed[$shorthand]);
                        unset($this->_prop_cache[$shorthand]);
                    }
                }
                $this->__set($prop, $val);
            }
        }
    }

    /**
     * Returns an array(r, g, b, "r"=> r, "g"=>g, "b"=>b, "hex"=>"#rrggbb")
     * based on the provided CSS color value.
     *
     * @param string $color
     * @return array
     */
    function munge_color($color)
    {
        return Color::parse($color);
    }

    /* direct access to _important_props array from outside would work only when declared as
     * 'var $_important_props;' instead of 'protected $_important_props;'
     * Don't call _set/__get on missing attribute. Therefore need a special access.
     * Assume that __set will be also called when this is called, so do not check validity again.
     * Only created, if !important exists -> always set true.
     */
    function important_set($prop)
    {
        $prop = str_replace("-", "_", $prop);
        $this->_important_props[$prop] = true;
    }

    /**
     * @param $prop
     * @return bool
     */
    function important_get($prop)
    {
        return isset($this->_important_props[$prop]);
    }

    /**
     * PHP5 overloaded setter
     *
     * This function along with {@link Style::__get()} permit a user of the
     * Style class to access any (CSS) property using the following syntax:
     * <code>
     *  Style->margin_top = "1em";
     *  echo (Style->margin_top);
     * </code>
     *
     * __set() automatically calls the provided set function, if one exists,
     * otherwise it sets the property directly.  Typically, __set() is not
     * called directly from outside of this class.
     *
     * On each modification clear cache to return accurate setting.
     * Also affects direct settings not using __set
     * For easier finding all assignments, attempted to allowing only explicite assignment:
     * Very many uses, e.g. AbstractFrameReflower.php -> for now leave as it is
     * function __set($prop, $val) {
     *   throw new Exception("Implicit replacement of assignment by __set.  Not good.");
     * }
     * function props_set($prop, $val) { ... }
     *
     * @param string $prop the property to set
     * @param mixed $val the value of the property
     *
     */
    function __set($prop, $val)
    {
        $prop = str_replace("-", "_", $prop);

        if (!isset(self::$_defaults[$prop])) {
            global $_dompdf_warnings;
            $_dompdf_warnings[] = "'$prop' is not a recognized CSS property.";
            return;
        }

        if ($prop !== "content" && is_string($val) && strlen($val) > 5 && mb_strpos($val, "url") === false) {
            $val = mb_strtolower(trim(str_replace(["\n", "\t"], [" "], $val)));
            $val = preg_replace("/([0-9]+) (pt|px|pc|em|ex|in|cm|mm|%)/S", "\\1\\2", $val);
        }

        $this->_props[$prop] = $val;
        $this->_props_computed[$prop] = null;
        $this->_prop_cache[$prop] = null;

        $method = "set_$prop";

        if (!isset(self::$_methods_cache[$method])) {
            self::$_methods_cache[$method] = method_exists($this, $method);
        }

        if (self::$_methods_cache[$method]) {
            $this->$method($val);
        }
        if (isset($this->_props_computed[$prop]) === false && isset($val) && $val !== '' && $val !== 'inherit') {
            $this->_props_computed[$prop] = $val;
        }

        //FIXME: need to catch for circular dependencies because oops
        if (array_key_exists($prop, self::$_dependency_map)) {
            foreach (self::$_dependency_map[$prop] as $dependent) {
                if (isset($this->_props[$dependent]) === true) {
                    $this->__set($dependent, $this->_props[$dependent]);
                }
            }
        }
    }

    /**
     * PHP5 overloaded getter
     * Along with {@link Style::__set()} __get() provides access to all CSS
     * properties directly.  Typically __get() is not called directly outside
     * of this class.
     * On each modification clear cache to return accurate setting.
     * Also affects direct settings not using __set
     *
     * @param string $prop
     *
     * @return mixed
     * @throws Exception
     */
    function __get($prop)
    {
        //FIXME: need to get shorthand from component properties
        if (!isset(self::$_defaults[$prop])) {
            throw new Exception("'$prop' is not a recognized CSS property.");
        }

        if (isset($this->_prop_cache[$prop])) {
            return $this->_prop_cache[$prop];
        }

        $method = "get_$prop";

        $retval = null;

        // Preview the value based on the default if the property is not cached 
        // and the computed value has not yet been set.
        $reset_value = false;
        $specified_value = null;
        $computed_value = null;
        if (!isset($this->_prop_cache[$prop]) && !isset($this->_props_computed[$prop])) {
            $reset_value = true;
            if (isset($this->_props[$prop])) {
                $specified_value = $this->_props[$prop];
            }
            if (isset($this->_props_computed[$prop])) {
                $computed_value = $this->_props_computed[$prop];
            }
            if (empty($this->_props[$prop])) {
                $this->__set($prop, self::$_defaults[$prop]);
            }
            if (empty($this->_props_computed[$prop])) {
                // computed value should be set if the property is set, we'll recalculate it
                $this->__set($prop, $this->_props[$prop]);
            }
        }

        if (!isset(self::$_methods_cache[$method])) {
            self::$_methods_cache[$method] = method_exists($this, $method);
        }

        if (self::$_methods_cache[$method]) {
            $retval = $this->_prop_cache[$prop] = $this->$method();
        }

        if (!isset($retval)) {
            $retval = $this->_prop_cache[$prop] = $this->_props_computed[$prop];
        }

        // When previewing the value reset the specified and computed properties
        // so that we don't interfere with inheritance.
        if ($reset_value) {
            $this->_props[$prop] = $specified_value;
            $this->_props_computed[$prop] = $computed_value;
            $this->_prop_cache[$prop] = null;
        }

        return $retval;
    }

    /**
     * Sets the property value without calculating the computed value
     *
     * @param $prop
     * @param $val
     */
    function set_prop($prop, $val)
    {
        $prop = str_replace("-", "_", $prop);
        $this->_props_computed[$prop] = null;
        $this->_prop_cache[$prop] = null;

        if (!isset(self::$_defaults[$prop])) {
            global $_dompdf_warnings;
            $_dompdf_warnings[] = "'$prop' is not a recognized CSS property.";
            return;
        }

        // clean up the value
        if ($prop !== "content" && is_string($val) && strlen($val) > 5 && mb_strpos($val, "url") === false) {
            $val = mb_strtolower(trim(str_replace(["\n", "\t"], [" "], $val)));
            $val = preg_replace("/([0-9]+) (pt|px|pc|em|ex|in|cm|mm|%)/S", "\\1\\2", $val);
        }

        $this->_props[$prop] = $val;
    }

    /**
     * Similar to __get() without storing the result. Useful for accessing
     * properties while loading stylesheets.
     *
     * @param $prop
     * @return string
     * @throws Exception
     */
    function get_prop($prop)
    {
        if (!isset(self::$_defaults[$prop])) {
            throw new Exception("'$prop' is not a recognized CSS property.");
        }

        $method = "get_$prop";

        // Fall back on defaults if property is not set
        if (!isset($this->_props_computed[$prop])) {
            return self::$_defaults[$prop];
        }

        if (method_exists($this, $method)) {
            return $this->$method();
        }

        return $this->_props[$prop];
    }

    /**
     * Calculates the computed value of the CSS properties that have been set (the specified properties)
     */
    function compute_props()
    {
        foreach ($this->_props as $prop => $val) {
            if (in_array($prop, self::$_props_shorthand) === false) {
                $this->__set($prop, $val);
            }
        }
    }

    /**
     * @return float|null|string
     */
    function computed_bottom_spacing()
    {
        if ($this->_computed_bottom_spacing !== null) {
            return $this->_computed_bottom_spacing;
        }
        return $this->_computed_bottom_spacing = $this->length_in_pt(
            [
                $this->margin_bottom,
                $this->padding_bottom,
                $this->border_bottom_width
            ]
        );
    }

    /**
     * @return string
     */
    function get_font_family_raw()
    {
        return trim($this->_props["font_family"], " \t\n\r\x0B\"'");
    }

    /**
     * Getter for the 'font-family' CSS property.
     * Uses the {@link FontMetrics} class to resolve the font family into an
     * actual font file.
     *
     * @link http://www.w3.org/TR/CSS21/fonts.html#propdef-font-family
     * @throws Exception
     *
     * @return string
     */
    function get_font_family()
    {
        //TODO: we should be using the calculated prop rather than perform the entire family parsing operation again

        $DEBUGCSS = $this->_stylesheet->get_dompdf()->getOptions()->getDebugCss();

        // Select the appropriate font.  First determine the subtype, then check
        // the specified font-families for a candidate.

        // Resolve font-weight
        $weight = $this->__get("font_weight");
        if ($weight === 'bold') {
            $weight = 700;
        } elseif (preg_match('/^[0-9]+$/', $weight, $match)) {
            $weight = (int)$match[0];
        } else {
            $weight = 400;
        }

        // Resolve font-style
        $font_style = $this->__get("font_style");
        $subtype = $this->getFontMetrics()->getType($weight . ' ' . $font_style);

        $families = preg_split("/\s*,\s*/", $this->_props_computed["font_family"]);

        $font = null;
        foreach ($families as $family) {
            //remove leading and trailing string delimiters, e.g. on font names with spaces;
            //remove leading and trailing whitespace
            $family = trim($family, " \t\n\r\x0B\"'");
            if ($DEBUGCSS) {
                print '(' . $family . ')';
            }
            $font = $this->getFontMetrics()->getFont($family, $subtype);

            if ($font) {
                if ($DEBUGCSS) {
                    print "<pre>[get_font_family:";
                    print '(' . $this->_props_computed["font_family"] . '.' . $font_style . '.' . $weight . '.' . $subtype . ')';
                    print '(' . $font . ")get_font_family]\n</pre>";
                }
                return $font;
            }
        }

        $family = null;
        if ($DEBUGCSS) {
            print '(default)';
        }
        $font = $this->getFontMetrics()->getFont($family, $subtype);

        if ($font) {
            if ($DEBUGCSS) {
                print '(' . $font . ")get_font_family]\n</pre>";
            }
            return $font;
        }

        throw new Exception("Unable to find a suitable font replacement for: '" . $this->_props_computed["font_family"] . "'");
    }

    /**
     * @link http://www.w3.org/TR/CSS21/text.html#propdef-word-spacing
     * @return float
     */
    function get_word_spacing()
    {
        $word_spacing = $this->_props_computed["word_spacing"];

        if ($word_spacing === "normal") {
            return 0;
        }

        if (strpos($word_spacing, "%") !== false) {
            return $word_spacing;
        }

        return (float)$this->length_in_pt($word_spacing, $this->__get("font_size"));
    }

    /**
     * @link http://www.w3.org/TR/CSS21/text.html#propdef-letter-spacing
     * @return float
     */
    function get_letter_spacing()
    {
        $letter_spacing = $this->_props_computed["letter_spacing"];

        if ($letter_spacing === "normal") {
            return 0;
        }

        return (float)$this->length_in_pt($letter_spacing, $this->__get("font_size"));
    }

    /**
     * @link http://www.w3.org/TR/CSS21/visudet.html#propdef-line-height
     * @return float
     */
    function get_line_height()
    {
        $line_height = $this->_props_computed["line_height"];

        if ($line_height === "normal") {
            return self::$default_line_height * $this->__get("font_size");
        }

        if (is_numeric($line_height)) {
            return $line_height * $this->__get("font_size");
        }

        return (float)$this->length_in_pt($line_height, $this->__get("font_size"));
    }

    /**
     * Returns the color as an array
     *
     * The array has the following format:
     * <code>array(r,g,b, "r" => r, "g" => g, "b" => b, "hex" => "#rrggbb")</code>
     *
     * @link http://www.w3.org/TR/CSS21/colors.html#propdef-color
     * @return array
     */
    function get_color()
    {
        return $this->munge_color($this->_props_computed["color"]);
    }

    /**
     * Returns the background color as an array
     *
     * The returned array has the same format as {@link Style::get_color()}
     *
     * @link http://www.w3.org/TR/CSS21/colors.html#propdef-background-color
     * @return array
     */
    function get_background_color()
    {
        return $this->munge_color($this->_props_computed["background_color"]);
    }

    /**
     * Returns the background position as an array
     *
     * The returned array has the following format:
     * <code>array(x,y, "x" => x, "y" => y)</code>
     *
     * @link http://www.w3.org/TR/CSS21/colors.html#propdef-background-position
     * @return array
     */
    function get_background_position()
    {
        if (strpos($this->_props_computed["background_position"], " ") === false) {
            $this->__set("background_position", $this->_props["background_position"]);
        }
        $tmp = explode(" ", $this->_props_computed["background_position"]);

        return [
            0 => $tmp[0], "x" => $tmp[0],
            1 => $tmp[1], "y" => $tmp[1],
        ];
    }


    /**
     * Returns the background size as an array
     *
     * The return value has one of the following formats:
     * <code>"cover"</code>
     * <code>"contain"</code>
     * <code>array(width,height)</code>
     *
     * @link https://www.w3.org/TR/css3-background/#background-size
     * @return string|array
     */
    function get_background_size()
    {
        switch ($this->_props_computed["background_size"]) {
            case "cover":
                return "cover";
            case "contain":
                return "contain";
            default:
                break;
        }

        if (strpos($this->_props_computed["background_size"], " ") === false) {
            $this->__set("background_size", $this->_props["background_size"]);
        }
        $result = explode(" ", $this->_props_computed["background_size"]);
        return [$result[0], $result[1]];
    }

    /**#@+
     * Returns the border color as an array
     *
     * See {@link Style::get_color()}
     *
     * @link http://www.w3.org/TR/CSS21/box.html#border-color-properties
     * @return array
     */
    function get_border_top_color()
    {
        return $this->munge_color($this->_props_computed["border_top_color"]);
    }

    /**
     * @return array
     */
    function get_border_right_color()
    {
        return $this->munge_color($this->_props_computed["border_right_color"]);
    }

    /**
     * @return array
     */
    function get_border_bottom_color()
    {
        return $this->munge_color($this->_props_computed["border_bottom_color"]);
    }

    /**
     * @return array
     */
    function get_border_left_color()
    {
        return $this->munge_color($this->_props_computed["border_left_color"]);
    }

    /**#@-*/

    /**
     * Return an array of all border properties.
     *
     * The returned array has the following structure:
     * <code>
     * array("top" => array("width" => [border-width],
     *                      "style" => [border-style],
     *                      "color" => [border-color (array)]),
     *       "bottom" ... )
     * </code>
     *
     * @return array
     */
    function get_border_properties()
    {
        return [
            "top" => [
                "width" => $this->__get("border_top_width"),
                "style" => $this->__get("border_top_style"),
                "color" => $this->__get("border_top_color"),
            ],
            "bottom" => [
                "width" => $this->__get("border_bottom_width"),
                "style" => $this->__get("border_bottom_style"),
                "color" => $this->__get("border_bottom_color"),
            ],
            "right" => [
                "width" => $this->__get("border_right_width"),
                "style" => $this->__get("border_right_style"),
                "color" => $this->__get("border_right_color"),
            ],
            "left" => [
                "width" => $this->__get("border_left_width"),
                "style" => $this->__get("border_left_style"),
                "color" => $this->__get("border_left_color"),
            ],
        ];
    }

    /**
     * Return a single border property
     *
     * @param string $side
     *
     * @return mixed
     */
    protected function _get_border($side)
    {
        $color = $this->__get("border_" . $side . "_color");

        return $this->__get("border_" . $side . "_width") . " " .
            $this->__get("border_" . $side . "_style") . " " . $color["hex"];
    }

    /**#@+
     * Return full border properties as a string
     *
     * Border properties are returned just as specified in CSS:
     * <pre>[width] [style] [color]</pre>
     * e.g. "1px solid blue"
     *
     * @link http://www.w3.org/TR/CSS21/box.html#border-shorthand-properties
     * @return string
     */
    function get_border_top()
    {
        return $this->_get_border("top");
    }

    /**
     * @return mixed
     */
    function get_border_right()
    {
        return $this->_get_border("right");
    }

    /**
     * @return mixed
     */
    function get_border_bottom()
    {
        return $this->_get_border("bottom");
    }

    /**
     * @return mixed
     */
    function get_border_left()
    {
        return $this->_get_border("left");
    }

    private function _get_width($prop)
    {
        //TODO: should be handled in setter
        if (strpos($this->_props_computed[$prop], "%") !== false) {
            // calculate against width of containing block, needs to be done outside the style class
            return $this->_props_computed[$prop];
        }
        return $this->length_in_pt($this->_props_computed[$prop], $this->__get("font_size"));
    }

    function get_margin_top()
    {
        return $this->_get_width("margin_top");
    }

    function get_margin_right()
    {
        return $this->_get_width("margin_right");
    }

    function get_margin_bottom()
    {
        return $this->_get_width("margin_bottom");
    }

    function get_margin_left()
    {
        return $this->_get_width("margin_left");
    }

    function get_padding_top()
    {
        return $this->_get_width("padding_top");
    }

    function get_padding_right()
    {
        return $this->_get_width("padding_right");
    }

    function get_padding_bottom()
    {
        return $this->_get_width("padding_bottom");
    }

    function get_padding_left()
    {
        return $this->_get_width("padding_left");
    }

    /**
     * @param $w
     * @param $h
     * @return array|null
     */
    function get_computed_border_radius($w, $h)
    {
        if (!empty($this->_computed_border_radius)) {
            return $this->_computed_border_radius;
        }

        $w = (float)$w;
        $h = (float)$h;
        $rTL = (float)$this->__get("border_top_left_radius");
        $rTR = (float)$this->__get("border_top_right_radius");
        $rBL = (float)$this->__get("border_bottom_left_radius");
        $rBR = (float)$this->__get("border_bottom_right_radius");

        if ($rTL + $rTR + $rBL + $rBR == 0) {
            return $this->_computed_border_radius = [
                0, 0, 0, 0,
                "top-left" => 0,
                "top-right" => 0,
                "bottom-right" => 0,
                "bottom-left" => 0,
            ];
        }

        $t = (float)$this->__get("border_top_width");
        $r = (float)$this->__get("border_right_width");
        $b = (float)$this->__get("border_bottom_width");
        $l = (float)$this->__get("border_left_width");

        $rTL = min($rTL, $h - $rBL - $t / 2 - $b / 2, $w - $rTR - $l / 2 - $r / 2);
        $rTR = min($rTR, $h - $rBR - $t / 2 - $b / 2, $w - $rTL - $l / 2 - $r / 2);
        $rBL = min($rBL, $h - $rTL - $t / 2 - $b / 2, $w - $rBR - $l / 2 - $r / 2);
        $rBR = min($rBR, $h - $rTR - $t / 2 - $b / 2, $w - $rBL - $l / 2 - $r / 2);

        return $this->_computed_border_radius = [
            $rTL, $rTR, $rBR, $rBL,
            "top-left" => $rTL,
            "top-right" => $rTR,
            "bottom-right" => $rBR,
            "bottom-left" => $rBL,
        ];
    }

    /**
     * Returns the outline color as an array
     *
     * See {@link Style::get_color()}
     *
     * @link http://www.w3.org/TR/CSS21/box.html#border-color-properties
     * @return array
     */
    function get_outline_color()
    {
        return $this->munge_color($this->_props_computed["outline_color"]);
    }

    /**#@+
     * Returns the outline width, as it is currently stored
     * @return float|string
     */
    function get_outline_width()
    {
        $style = $this->__get("outline_style");
        return $style !== "none" && $style !== "hidden" ? $this->length_in_pt($this->_props_computed["outline_width"]) : 0;
    }

    /**#@+
     * Return full outline properties as a string
     *
     * Outline properties are returned just as specified in CSS:
     * <pre>[width] [style] [color]</pre>
     * e.g. "1px solid blue"
     *
     * @link http://www.w3.org/TR/CSS21/box.html#border-shorthand-properties
     * @return string
     */
    function get_outline()
    {
        $color = $this->__get("outline_color");
        return
            $this->__get("outline_width") . " " .
            $this->__get("outline_style") . " " .
            $color["hex"];
    }
    /**#@-*/

    /**
     * Returns border spacing as an array
     *
     * The array has the format (h_space,v_space)
     *
     * @link http://www.w3.org/TR/CSS21/tables.html#propdef-border-spacing
     * @return array
     */
    function get_border_spacing()
    {
        $arr = explode(" ", $this->_props_computed["border_spacing"]);
        if (count($arr) == 1) {
            $arr[1] = $arr[0];
        }
        return $arr;
    }

    /**
     * @param $val
     */
    function get_counter_increment()
    {
        $val = trim($this->_props_computed["counter_increment"]);
        $value = null;

        if (in_array($val, ["none", "inherit"])) {
            $value = $val;
        } else {
            if (preg_match_all("/(" . self::CSS_IDENTIFIER . ")(?:\s+(" . self::CSS_INTEGER . "))?/", $val, $matches, PREG_SET_ORDER)) {
                $value = [];
                foreach ($matches as $match) {
                    $value[$match[1]] = isset($match[2]) ? $match[2] : 1;
                }
            }
        }
        return $value;
    }


    /*==============================*/

    /*
     !important attribute
     For basic functionality of the !important attribute with overloading
     of several styles of an element, changes in inherit(), merge() and _parse_properties()
     are sufficient [helpers var $_important_props, __construct(), important_set(), important_get()]

     Only for combined attributes extra treatment needed. See below.

     div { border: 1px red; }
     div { border: solid; } // Not combined! Only one occurrence of same style per context
     //
     div { border: 1px red; }
     div a { border: solid; } // Adding to border style ok by inheritance
     //
     div { border-style: solid; } // Adding to border style ok because of different styles
     div { border: 1px red; }
     //
     div { border-style: solid; !important} // border: overrides, even though not !important
     div { border: 1px dashed red; }
     //
     div { border: 1px red; !important }
     div a { border-style: solid; } // Need to override because not set

     Special treatment:
     At individual property like border-top-width need to check whether overriding value is also !important.
     Also store the !important condition for later overrides.
     Since not known who is initiating the override, need to get passed !important as parameter.
     !important Parameter taken as in the original style in the css file.
     When property border !important given, do not mark subsets like border_style as important. Only
     individual properties.

     Note:
     Setting individual property directly from css with e.g. set_border_top_style() is not needed, because
     missing set functions handled by a generic handler __set(), including the !important.
     Setting individual property of as sub-property is handled below.

     Implementation see at _set_style_side_type()
     Callers _set_style_sides_type(), _set_style_type, _set_style_type_important()

     Related functionality for background, padding, margin, font, list_style
    */

    /**
     * Generalized set function for individual attribute of combined style.
     * With check for !important
     * Applicable for background, border, padding, margin, font, list_style
     *
     * Note: $type has a leading underscore (or is empty), the others not.
     *
     * @param $style
     * @param $side
     * @param $type
     * @param $val
     * @param $important
     */
    protected function _set_style_side_type($style, $side, $type, $val, $important)
    {
        $prop = $style;
        if (!empty($side)) {
            $prop .= "_" . $side;
        };
        if (!empty($type)) {
            $prop .= "_" . $type;
        };
        $this->_props[$prop] = $val;
        $this->_prop_cache[$prop] = null;

        if ($val === "inherit") {
            $this->_props_computed[$prop] = null;
            return;
        }

        if (!isset($this->_important_props[$prop]) || $important) {
            $val_computed = (float)$this->length_in_pt($val);
            if ($side === "bottom") {
                $this->_computed_bottom_spacing = null; //reset computed cache, border style can disable/enable border calculations
            }
            if ($important) {
                $this->_important_props[$prop] = true;
            }

            if ($val_computed < 0 && ($style === "border" || $style === "padding" || $style === "outline")) {
                $this->_props[$prop] = null; // passed-in value is invalid
            } else if (
                (($style === "border" || $style === "outline") && $type === "width" && strpos($val, "%") !== false)
                ||
                (($style === "margin" || $style === "padding") && (strpos($val, "%") !== false || $val === "auto"))
            ) {
                $this->_props_computed[$prop] = $val;
            } elseif (($style === "border" || $style === "outline") && $type === "width" && strpos($val, "%") === false) {
                $line_style_prop = $style;
                if (!empty($side)) {
                    $line_style_prop .= "_" . $side;
                };
                $line_style_prop .= "_style";
                $line_style = $this->__get($line_style_prop);
                $this->_props_computed[$prop] = ($line_style !== "none" && $line_style !== "hidden" ? $val_computed : 0);
            } elseif (($style === "margin" || $style === "padding")) {
                $this->_props_computed[$prop] = ($val !== "none" && $val !== "hidden" ? $val_computed : 0);
            } elseif ($type === "color") {
                $this->set_prop_color($prop, $val);
            } elseif (!empty($val)) {
                $this->_props_computed[$prop] = $val;
            }
        }
    }

    /**
     * @param $style
     * @param $top
     * @param $right
     * @param $bottom
     * @param $left
     * @param $type
     * @param $important
     */
    protected function _set_style_sides_type($style, $top, $right, $bottom, $left, $type, $important)
    {
        $this->_set_style_side_type($style, 'top', $type, $top, $important);
        $this->_set_style_side_type($style, 'right', $type, $right, $important);
        $this->_set_style_side_type($style, 'bottom', $type, $bottom, $important);
        $this->_set_style_side_type($style, 'left', $type, $left, $important);
    }

    /**
     * @param $style
     * @param $type
     * @param $val
     * @param $important
     */
    protected function _set_style_type($style, $type, $val, $important)
    {
        $val = preg_replace("/\s*\,\s*/", ",", $val); // when rgb() has spaces
        $arr = explode(" ", $val);

        switch (count($arr)) {
            case 1:
                $this->_set_style_sides_type($style, $arr[0], $arr[0], $arr[0], $arr[0], $type, $important);
                break;
            case 2:
                $this->_set_style_sides_type($style, $arr[0], $arr[1], $arr[0], $arr[1], $type, $important);
                break;
            case 3:
                $this->_set_style_sides_type($style, $arr[0], $arr[1], $arr[2], $arr[1], $type, $important);
                break;
            case 4:
                $this->_set_style_sides_type($style, $arr[0], $arr[1], $arr[2], $arr[3], $type, $important);
                break;
        }
    }

    /**
     * @param $style
     * @param $type
     * @param $val
     */
    protected function _set_style_type_important($style, $type, $val)
    {
        $this->_set_style_type($style, $type, $val, isset($this->_important_props[$style . $type]));
    }

    /**
     * Anyway only called if _important matches and is assigned
     * E.g. _set_style_side_type($style,$side,'',str_replace("none", "0px", $val),isset($this->_important_props[$style.'_'.$side]));
     *
     * @param $style
     * @param $side
     * @param $val
     */
    protected function _set_style_side_width_important($style, $side, $val)
    {
        $this->_set_style_side_type($style, $side, "", $val, isset($this->_important_props[$style . $side]));
    }

    /**
     * @param $style
     * @param $val
     * @param $important
     */
    protected function _set_style($style, $val, $important)
    {
        if (!isset($this->_important_props[$style]) || $important) {
            if ($important) {
                $this->_important_props[$style] = true;
            }
            $this->__set($style, $val);
        }
    }

    /**
     * @param $val
     * @return string
     */
    protected function _image($val)
    {
        $DEBUGCSS = $this->_stylesheet->get_dompdf()->getOptions()->getDebugCss();
        $parsed_url = "none";

        if (mb_strpos($val, "url") === false) {
            $path = "none"; //Don't resolve no image -> otherwise would prefix path and no longer recognize as none
        } else {
            $val = preg_replace("/url\(\s*['\"]?([^'\")]+)['\"]?\s*\)/", "\\1", trim($val));

            // Resolve the url now in the context of the current stylesheet
            $parsed_url = Helpers::explode_url($val);
            if ($parsed_url["protocol"] == "" && $this->_stylesheet->get_protocol() == "") {
                if ($parsed_url["path"][0] === '/' || $parsed_url["path"][0] === '\\') {
                    $path = $_SERVER["DOCUMENT_ROOT"] . '/';
                } else {
                    $path = $this->_stylesheet->get_base_path();
                }

                $path .= $parsed_url["path"] . $parsed_url["file"];
                $path = realpath($path);
                // If realpath returns FALSE then specifically state that there is no background image
                if (!$path) {
                    $path = 'none';
                }
            } else {
                $path = Helpers::build_url($this->_stylesheet->get_protocol(),
                    $this->_stylesheet->get_host(),
                    $this->_stylesheet->get_base_path(),
                    $val);
            }
        }
        if ($DEBUGCSS) {
            print "<pre>[_image\n";
            print_r($parsed_url);
            print $this->_stylesheet->get_protocol() . "\n" . $this->_stylesheet->get_base_path() . "\n" . $path . "\n";
            print "_image]</pre>";;
        }
        return $path;
    }

    /*======================*/

    protected function set_prop_color($prop, $color)
    {
        $munged_color = $this->munge_color($color);

        if (is_null($munged_color)) {
            return;
        }

        $this->_props[$prop] = $color;
        $this->_props_computed[$prop] = null;
        $this->_prop_cache[$prop] = null;

        $this->_props_computed[$prop] = (is_array($munged_color) ? $munged_color["hex"] : $munged_color);
    }

    public function get_text_align(): string
    {
        if ($this->_props['text_align'] !== 'initial') {
            return $this->_props['text_align'];
        }

        $value = $this->direction === 'rtl' ? 'right' : 'left';

        $this->_props['text_align'] = $value;
        $this->_prop_cache['text_align'] = null;

        return $value;
    }

    /**
     * Sets color
     *
     * The color parameter can be any valid CSS color value
     *
     * @link http://www.w3.org/TR/CSS21/colors.html#propdef-color
     * @param string $color
     */
    function set_color($color)
    {
        $this->set_prop_color("color", $color);
    }

    /**
     * Sets the background color
     *
     * @link http://www.w3.org/TR/CSS21/colors.html#propdef-background-color
     * @param string $color
     */
    function set_background_color($color)
    {
        $this->set_prop_color("background_color", $color);
    }

    /**
     * Set the background image url
     * @link     http://www.w3.org/TR/CSS21/colors.html#background-properties
     *
     * @param string $val
     */
    function set_background_image($val)
    {
        $this->_props["background_image"] = $val;
        $this->_props_computed["background_image"] = $this->_image($val);
        $this->_prop_cache["background_image"] = null;
    }

    /**
     * Sets the background repeat
     *
     * @link http://www.w3.org/TR/CSS21/colors.html#propdef-background-repeat
     * @param string $val
     */
    function set_background_repeat($val)
    {
        $this->_props["background_repeat"] = $val;
        $this->_props_computed["background_repeat"] = null;
        $this->_prop_cache["background_repeat"] = null;

        if ($val === 'inherit') {
            return;
        }

        $this->_props_computed["background_repeat"] = $val;
    }

    /**
     * Sets the background attachment
     *
     * @link http://www.w3.org/TR/CSS21/colors.html#propdef-background-attachment
     * @param string $val
     */
    function set_background_attachment($val)
    {
        $this->_props["background_attachment"] = $val;
        $this->_props_computed["background_attachment"] = null;
        $this->_prop_cache["background_attachment"] = null;
        
        if ($val === 'inherit') {
            return;
        }

        $this->_props_computed["background_attachment"] = $val;
    }

    /**
     * Sets the background position
     *
     * @link http://www.w3.org/TR/CSS21/colors.html#propdef-background-position
     * @param string $val
     */
    function set_background_position($val)
    {
        $this->_props["background_position"] = $val;

        $tmp = explode(" ", $val);

        switch ($tmp[0]) {
            case "left":
                $x = "0%";
                break;

            case "right":
                $x = "100%";
                break;

            case "top":
                $y = "0%";
                break;

            case "bottom":
                $y = "100%";
                break;

            case "center":
                $x = "50%";
                $y = "50%";
                break;

            default:
                $x = $tmp[0];
                break;
        }

        if (isset($tmp[1])) {
            switch ($tmp[1]) {
                case "left":
                    $x = "0%";
                    break;

                case "right":
                    $x = "100%";
                    break;

                case "top":
                    $y = "0%";
                    break;

                case "bottom":
                    $y = "100%";
                    break;

                case "center":
                    if ($tmp[0] === "left" || $tmp[0] === "right" || $tmp[0] === "center") {
                        $y = "50%";
                    } else {
                        $x = "50%";
                    }
                    break;

                default:
                    $y = $tmp[1];
                    break;
            }
        } else {
            $y = "50%";
        }

        if (!isset($x)) {
            $x = "0%";
        }

        if (!isset($y)) {
            $y = "0%";
        }
        
        $this->_props_computed["background_position"] = "$x $y";
        $this->_prop_cache["background_position"] = null;
    }

    /**
     * Sets the background size
     *
     * @link https://www.w3.org/TR/css3-background/#background-size
     * @param string $val
     */
    function set_background_size($val)
    {
        $this->_props["background_size"] = $val;
        $this->_prop_cache["background_size"] = null;

        $result = explode(" ", $val);
        $width = $result[0];

        switch ($width) {
            case "cover":
            case "contain":
            case "inherit":
                $this->_props_computed["background_size"] = $width;
                return;
        }

        if ($width !== "auto" && strpos($width, "%") === false) {
            $width = (float)$this->length_in_pt($width);
        }

        $height = $result[1] ?? "auto";
        if ($height !== "auto" && strpos($height, "%") === false) {
            $height = (float)$this->length_in_pt($height);
        }

        $this->_props_computed["background_size"] = "$width $height";
    }

    /**
     * Sets the background - combined options
     *
     * @link http://www.w3.org/TR/CSS21/colors.html#propdef-background
     * @param string $val
     */
    function set_background($val)
    {
        $val = trim($val);
        $important = isset($this->_important_props["background"]);

        if ($val === "none") {
            $this->_set_style("background_image", "none", $important);
            $this->_set_style("background_color", "transparent", $important);
        } else {
            $pos = [];
            $tmp = preg_replace("/\s*\,\s*/", ",", $val); // when rgb() has spaces
            $tmp = preg_split("/\s+/", $tmp);

            foreach ($tmp as $attr) {
                if (mb_substr($attr, 0, 3) === "url" || $attr === "none") {
                    $this->_set_style("background_image", $attr, $important);
                } elseif ($attr === "fixed" || $attr === "scroll") {
                    $this->_set_style("background_attachment", $attr, $important);
                } elseif ($attr === "repeat" || $attr === "repeat-x" || $attr === "repeat-y" || $attr === "no-repeat") {
                    $this->_set_style("background_repeat", $attr, $important);
                } elseif (($col = $this->munge_color($attr)) != null) {
                    $this->_set_style("background_color", is_array($col) ? $col["hex"] : $col, $important);
                } else {
                    $pos[] = $attr;
                }
            }

            if (count($pos)) {
                $this->_set_style("background_position", implode(" ", $pos), $important);
            }
        }

        //see __set and __get, on all assignments clear cache, not needed on direct set through __set
        $this->_props["background"] = $val;
        $this->_props_computed["background"] = null;
        $this->_prop_cache["background"] = null;
    }

    /**
     * Sets the font size
     *
     * $size can be any acceptable CSS size
     *
     * @link http://www.w3.org/TR/CSS21/fonts.html#propdef-font-size
     * @param string|float $size
     */
    function set_font_size($size)
    {
        $this->_props["font_size"] = $size;
        $this->_props_computed["font_size"] = null;
        $this->_prop_cache["font_size"] = null;

        if ($size === "inherit") {
            return;
        }
        if (!isset($this->_parent_font_size)) {
            $this->_parent_font_size = self::$default_font_size;
        }

        switch ((string)$size) {
            case "xx-small":
            case "x-small":
            case "small":
            case "medium":
            case "large":
            case "x-large":
            case "xx-large":
                $fs = self::$default_font_size * self::$font_size_keywords[$size];
                break;

            case "smaller":
                $fs = 8 / 9 * $this->_parent_font_size;
                break;

            case "larger":
                $fs = 6 / 5 * $this->_parent_font_size;
                break;

            default:
                $fs = $size;
                break;
        }

        // length_in_pt uses the font size if units are em or ex (and, potentially, rem) so we'll calculate in the method
        if (($i = mb_strpos($fs, "rem")) !== false) {
            if ($this->_stylesheet->get_dompdf()->getTree()->get_root()->get_style() === null) {
                // Interpreting it as "em", see https://github.com/dompdf/dompdf/issues/1406
                $fs = (float)mb_substr($fs, 0, $i) * $this->_parent_font_size;
            } else {
                $fs = (float)mb_substr($fs, 0, $i) * $this->_stylesheet->get_dompdf()->getTree()->get_root()->get_style()->font_size;
            }
        } elseif (($i = mb_strpos($fs, "em")) !== false) {
            $fs = (float)mb_substr($fs, 0, $i) * $this->_parent_font_size;
        } elseif (($i = mb_strpos($fs, "ex")) !== false) {
            $fs = (float)mb_substr($fs, 0, $i) * $this->_parent_font_size / 2;
        } else {
            //FIXME: prefer just calling length_in_pt, when we provide a ref size to length_in_pt should em and ex use that instead of the current font size?
            $fs = (float)$this->length_in_pt($fs, $this->_parent_font_size);
        }

        $this->_props_computed["font_size"] = $fs;
    }

    /**
     * Sets the font weight
     *
     * @param string|int $weight
     */
    function set_font_weight($weight)
    {
        $this->_props["font_weight"] = $weight;
        $this->_props_computed["font_weight"] = null;
        $this->_prop_cache["font_weight"] = null;

        $computed_weight = $weight;

        if ($weight === "bolder") {
            //TODO: One font weight heavier than the parent element (among the available weights of the font).
            $computed_weight = "bold";
        } elseif ($weight === "lighter") {
            //TODO: One font weight lighter than the parent element (among the available weights of the font).
            $computed_weight = "normal";
        }

        $this->_props_computed["font_weight"] = $computed_weight;
    }

    /**
     * Sets the font style
     *
     * combined attributes
     * set individual attributes also, respecting !important mark
     * exactly this order, separate by space. Multiple fonts separated by comma:
     * font-style, font-variant, font-weight, font-size, line-height, font-family
     *
     * Other than with border and list, existing partial attributes should
     * reset when starting here, even when not mentioned.
     * If individual attribute is !important and explicit or implicit replacement is not,
     * keep individual attribute
     *
     * require whitespace as delimiters for single value attributes
     * On delimiter "/" treat first as font height, second as line height
     * treat all remaining at the end of line as font
     * font-style, font-variant, font-weight, font-size, line-height, font-family
     *
     * missing font-size and font-family might be not allowed, but accept it here and
     * use default (medium size, empty font name)
     *
     * @link http://www.w3.org/TR/CSS21/generate.html#propdef-list-style
     * @param $val
     */
    function set_font($val)
    {
        //see __set and __get, on all assignments clear cache, not needed on direct set through __set
        $this->_prop_cache["font"] = null;
        $this->_props["font"] = $val;
        $this->_props_computed["font"] = null;

        $important = isset($this->_important_props["font"]);

        if (strtolower($val) === "inherit") {
            $this->_set_style("font_family", "inherit", $important);
            $this->_set_style("font_size", "inherit", $important);
            $this->_set_style("font_style", "inherit", $important);
            $this->_set_style("font_variant", "inherit", $important);
            $this->_set_style("font_weight", "inherit", $important);
            $this->_set_style("line_height", "inherit", $important);
            return;
        }

        if (preg_match("/^(italic|oblique|normal)\s*(.*)$/i", $val, $match)) {
            $this->_set_style("font_style", $match[1], $important);
            $val = $match[2];
        }

        if (preg_match("/^(small-caps|normal)\s*(.*)$/i", $val, $match)) {
            $this->_set_style("font_variant", $match[1], $important);
            $val = $match[2];
        }

        //matching numeric value followed by unit -> this is indeed a subsequent font size. Skip!
        if (preg_match("/^(bold|bolder|lighter|100|200|300|400|500|600|700|800|900|normal)\s*(.*)$/i", $val, $match) &&
            !preg_match("/^(?:pt|px|pc|em|ex|in|cm|mm|%)/", $match[2])
        ) {
            $this->_set_style("font_weight", $match[1], $important);
            $val = $match[2];
        }

        if (preg_match("/^(xx-small|x-small|small|medium|large|x-large|xx-large|smaller|larger|\d+\s*(?:pt|px|pc|em|ex|in|cm|mm|%))(?:\/|\s*)(.*)$/i", $val, $match)) {
            $this->_set_style("font_size", $match[1], $important);
            $val = $match[2];
            if (preg_match("/^(?:\/|\s*)(\d+\s*(?:pt|px|pc|em|ex|in|cm|mm|%)?)\s*(.*)$/i", $val, $match)) {
                $this->_set_style("line_height", $match[1], $important);
                $val = $match[2];
            }
        }

        if (strlen($val) != 0) {
            $this->_set_style("font_family", $val, $important);
        }
    }

    /**
     * Sets the text alignment
     * 
     * If no alignment is set on the element and the direction is rtl then
     * the property is set to "right", otherwise it is set to "left".
     *
     * @link https://www.w3.org/TR/CSS21/text.html#propdef-text-align
     */
    public function set_text_align($val)
    {
        $alignment = "";
        if (in_array($val, self::$text_align_keywords)) {
            $alignment = $val;
        }
        if ($alignment === "") {
            $alignment = "left";
            if ($this->__get("direction") === "rtl") {
                $alignment = "right";
            }

        }
        $this->_props_computed["text_align"] = $alignment;
    }
    
    /**
     * Sets word spacing property
     *
     * @link http://www.w3.org/TR/CSS21/text.html#propdef-word-spacing
     * @param $val
     */
    function set_word_spacing($val)
    {
        $this->_props["word_spacing"] = $val;
        $this->_props_computed["word_spacing"] = null;
        $this->_prop_cache["word_spacing"] = null;

        if ($val === 'inherit') {
            return;
        }

        if ($val === "normal" || strpos($val, "%") !== false) {
            $this->_props_computed["word_spacing"] = $val;
        } else {
            $this->_props_computed["word_spacing"] = ((float)$this->length_in_pt($val, $this->__get("font_size"))) . "pt";
        }
    }

    /**
     * Sets letter spacing property
     *
     * @link http://www.w3.org/TR/CSS21/text.html#propdef-letter-spacing
     * @param $val
     */
    function set_letter_spacing($val)
    {
        $this->_props["letter_spacing"] = $val;
        $this->_props_computed["letter_spacing"] = null;
        $this->_prop_cache["letter_spacing"] = null;

        if ($val === 'inherit') {
            return;
        }

        if ($val === "normal") {
            $this->_props_computed["letter_spacing"] = $val;
        } else {
            $this->_props_computed["letter_spacing"] = ((float)$this->length_in_pt($val, $this->__get("font_size"))) . "pt";
        }
    }

    /**
     * Sets line height property
     *
     * @link http://www.w3.org/TR/CSS21/visudet.html#propdef-line-height
     * @param $val
     */
    function set_line_height($val)
    {
        $this->_props["line_height"] = $val;
        $this->_props_computed["line_height"] = null;
        $this->_prop_cache["line_height"] = null;

        if ($val === 'inherit') {
            return;
        }

        if ($val === "normal" || is_numeric($val)) {
            $this->_props_computed["line_height"] = $val;
        } else {
            $this->_props_computed["line_height"] = ((float)$this->length_in_pt($val, $this->__get("font_size"))) . "pt";
        }
    }

    /**
     * Sets page break properties
     *
     * @link http://www.w3.org/TR/CSS21/page.html#page-breaks
     * @param string $break
     */
    function set_page_break_before($break)
    {
        $this->_props["page_break_before"] = $break;
        $this->_props_computed["page_break_before"] = null;
        $this->_prop_cache["page_break_before"] = null;

        if ($break === 'inherit') {
            return;
        }

        if ($break === "left" || $break === "right") {
            $break = "always";
        }

        $this->_props_computed["page_break_before"] = $break;
    }

    /**
     * @param $break
     */
    function set_page_break_after($break)
    {
        $this->_props["page_break_after"] = $break;
        $this->_props_computed["page_break_after"] = null;
        $this->_prop_cache["page_break_after"] = null;

        if ($break === 'inherit') {
            return;
        }

        if ($break === "left" || $break === "right") {
            $break = "always";
        }

        $this->_props_computed["page_break_after"] = $break;
    }

    /**
     * Sets the margin size
     *
     * @link http://www.w3.org/TR/CSS21/box.html#margin-properties
     * @param $val
     */
    function set_margin_top($val)
    {
        $this->_set_style_side_width_important('margin', 'top', $val);
    }

    /**
     * @param $val
     */
    function set_margin_right($val)
    {
        $this->_set_style_side_width_important('margin', 'right', $val);
    }

    /**
     * @param $val
     */
    function set_margin_bottom($val)
    {
        $this->_set_style_side_width_important('margin', 'bottom', $val);
    }

    /**
     * @param $val
     */
    function set_margin_left($val)
    {
        $this->_set_style_side_width_important('margin', 'left', $val);
    }

    /**
     * @param $val
     */
    function set_margin($val)
    {
        $this->_set_style_type_important('margin', '', $val);
    }

    /**
     * Sets the padding size
     *
     * @link http://www.w3.org/TR/CSS21/box.html#padding-properties
     * @param $val
     */
    function set_padding_top($val)
    {
        $this->_set_style_side_width_important('padding', 'top', $val);
    }

    /**
     * @param $val
     */
    function set_padding_right($val)
    {
        $this->_set_style_side_width_important('padding', 'right', $val);
    }

    /**
     * @param $val
     */
    function set_padding_bottom($val)
    {
        $this->_set_style_side_width_important('padding', 'bottom', $val);
    }

    /**
     * @param $val
     */
    function set_padding_left($val)
    {
        $this->_set_style_side_width_important('padding', 'left', $val);
    }

    /**
     * @param $val
     */
    function set_padding($val)
    {
        $this->_set_style_type_important('padding', '', $val);
    }
    /**#@-*/

    /**
     * Sets a single border
     *
     * @param string $side
     * @param string $border_spec ([width] [style] [color])
     * @param boolean $important
     */
    protected function _set_border($side, $border_spec, $important)
    {
        $border_spec = preg_replace("/\s*\,\s*/", ",", $border_spec);
        //$border_spec = str_replace(",", " ", $border_spec); // Why did we have this ?? rbg(10, 102, 10) > rgb(10  102  10)
        $arr = explode(" ", $border_spec);

        // FIXME: handle partial values
        //For consistency of individual and combined properties, and with ie8 and firefox3
        //reset all attributes, even if only partially given
        //$this->_set_style_side_type('border', $side, 'style', self::$_defaults['border_' . $side . '_style'], $important);
        //$this->_set_style_side_type('border', $side, 'width', self::$_defaults['border_' . $side . '_width'], $important);
        //$this->_set_style_side_type('border', $side, 'color', self::$_defaults['border_' . $side . '_color'], $important);

        foreach ($arr as $value) {
            $value = trim($value);
            if (in_array($value, self::$BORDER_STYLES)) {
                $this->_set_style_side_type('border', $side, 'style', $value, $important);
            } elseif (preg_match("/[.0-9]+(?:px|pt|pc|em|ex|%|in|mm|cm)|(?:thin|medium|thick)/", $value)) {
                $this->_set_style_side_type('border', $side, 'width', $value, $important);
            } elseif ($value === "inherit") {
                $this->_set_style_side_type('border', $side, 'style', $value, $important);
                $this->_set_style_side_type('border', $side, 'width', $value, $important);
                $this->_set_style_side_type('border', $side, 'color', $value, $important);
            } else {
                // must be color
                $this->_set_style_side_type('border', $side, 'color', $this->munge_color($value), $important);
            }
        }
    }

    /**
     * Sets the border styles
     *
     * @link http://www.w3.org/TR/CSS21/box.html#border-properties
     * @param string $val
     */
    function set_border_top($val)
    {
        $this->_set_border("top", $val, isset($this->_important_props['border_top']));
    }

    function set_border_top_color($val)
    {
        $color = $val;
        if ($val === "") {
            $color = $this->__get("color");
        }
        $this->_set_style_side_type('border', 'top', 'color', $color, isset($this->_important_props['border_top_color']));
    }

    function set_border_top_style($val)
    {
        $this->_set_style_side_type('border', 'top', 'style', $val, isset($this->_important_props['border_top_style']));
    }

    function set_border_top_width($val)
    {
        $this->_set_style_side_type('border', 'top', 'width', $val, isset($this->_important_props['border_top_width']));
    }

    /**
     * @param $val
     */
    function set_border_right($val)
    {
        $this->_set_border("right", $val, isset($this->_important_props['border_right']));
    }

    function set_border_right_color($val)
    {
        $color = $val;
        if ($val === "") {
            $color = $this->__get("color");
        }
        $this->_set_style_side_type('border', 'right', 'color', $color, isset($this->_important_props['border_right_color']));
    }

    function set_border_right_style($val)
    {
        $this->_set_style_side_type('border', 'right', 'style', $val, isset($this->_important_props['border_right_style']));
    }

    function set_border_right_width($val)
    {
        $this->_set_style_side_type('border', 'right', 'width', $val, isset($this->_important_props['border_right_width']));
    }

    /**
     * @param $val
     */
    function set_border_bottom($val)
    {
        $this->_set_border("bottom", $val, isset($this->_important_props['border_bottom']));
    }

    function set_border_bottom_color($val)
    {
        $color = $val;
        if ($val === "") {
            $color = $this->__get("color");
        }
        $this->_set_style_side_type('border', 'bottom', 'color', $color, isset($this->_important_props['border_bottom_color']));
    }

    function set_border_bottom_style($val)
    {
        $this->_set_style_side_type('border', 'bottom', 'style', $val, isset($this->_important_props['border_bottom_style']));
    }

    function set_border_bottom_width($val)
    {
        $this->_set_style_side_type('border', 'bottom', 'width', $val, isset($this->_important_props['border_bottom_width']));
    }

    /**
     * @param $val
     */
    function set_border_left($val)
    {
        $this->_set_border("left", $val, isset($this->_important_props['border_left']));
    }

    function set_border_left_color($val)
    {
        $color = $val;
        if ($val === "") {
            $color = $this->__get("color");
        }
        $this->_set_style_side_type('border', 'left', 'color', $color, isset($this->_important_props['border_left_color']));
    }

    function set_border_left_style($val)
    {
        $this->_set_style_side_type('border', 'left', 'style', $val, isset($this->_important_props['border_left_style']));
    }

    function set_border_left_width($val)
    {
        $this->_set_style_side_type('border', 'left', 'width', $val, isset($this->_important_props['border_left_width']));
    }

    /**
     * @param $val
     */
    function set_border($val)
    {
        $important = isset($this->_important_props["border"]);

        $this->_set_border("top", $val, $important);
        $this->_set_border("right", $val, $important);
        $this->_set_border("bottom", $val, $important);
        $this->_set_border("left", $val, $important);
    }

    /**
     * @param $val
     */
    function set_border_width($val)
    {
        $this->_set_style_type_important('border', 'width', $val);
    }

    /**
     * @param $val
     */
    function set_border_color($val)
    {
        $this->_set_style_type_important('border', 'color', $val);
    }

    /**
     * @param $val
     */
    function set_border_style($val)
    {
        $this->_set_style_type_important('border', 'style', $val);
    }

    /**
     * Sets the border radius size
     *
     * http://www.w3.org/TR/css3-background/#corners
     *
     * @param $val
     */
    function set_border_top_left_radius($val)
    {
        $this->_set_border_radius_corner($val, "top_left");
    }

    /**
     * @param $val
     */
    function set_border_top_right_radius($val)
    {
        $this->_set_border_radius_corner($val, "top_right");
    }

    /**
     * @param $val
     */
    function set_border_bottom_left_radius($val)
    {
        $this->_set_border_radius_corner($val, "bottom_left");
    }

    /**
     * @param $val
     */
    function set_border_bottom_right_radius($val)
    {
        $this->_set_border_radius_corner($val, "bottom_right");
    }

    /**
     * @param $val
     */
    function set_border_radius($val)
    {
        $val = preg_replace("/\s*\,\s*/", ",", $val); // when border-radius has spaces
        $arr = explode(" ", $val);

        switch (count($arr)) {
            case 1:
                $this->_set_border_radii($arr[0], $arr[0], $arr[0], $arr[0]);
                break;
            case 2:
                $this->_set_border_radii($arr[0], $arr[1], $arr[0], $arr[1]);
                break;
            case 3:
                $this->_set_border_radii($arr[0], $arr[1], $arr[2], $arr[1]);
                break;
            case 4:
                $this->_set_border_radii($arr[0], $arr[1], $arr[2], $arr[3]);
                break;
        }
    }

    /**
     * @param $val1
     * @param $val2
     * @param $val3
     * @param $val4
     */
    protected function _set_border_radii($val1, $val2, $val3, $val4)
    {
        $this->_set_border_radius_corner($val1, "top_left");
        $this->_set_border_radius_corner($val2, "top_right");
        $this->_set_border_radius_corner($val3, "bottom_right");
        $this->_set_border_radius_corner($val4, "bottom_left");
    }

    /**
     * @param $val
     * @param $corner
     */
    protected function _set_border_radius_corner($val, $corner)
    {
        $this->_has_border_radius = true;

        $this->_props["border_" . $corner . "_radius"] = $val;
        $this->_props_computed["border_" . $corner . "_radius"] = null;
        $this->_prop_cache["border_" . $corner . "_radius"] = null;

        if ($val === 'inherit') {
            return;
        }

        $this->_props_computed["border_" . $corner . "_radius"] = $val;
    }

    /**
     * @return float|int|string
     */
    function get_border_top_left_radius()
    {
        return $this->_get_border_radius_corner("top_left");
    }

    /**
     * @return float|int|string
     */
    function get_border_top_right_radius()
    {
        return $this->_get_border_radius_corner("top_right");
    }

    /**
     * @return float|int|string
     */
    function get_border_bottom_left_radius()
    {
        return $this->_get_border_radius_corner("bottom_left");
    }

    /**
     * @return float|int|string
     */
    function get_border_bottom_right_radius()
    {
        return $this->_get_border_radius_corner("bottom_right");
    }

    /**
     * @param $corner
     * @return float|int|string
     */
    protected function _get_border_radius_corner($corner)
    {
        if (!isset($this->_props_computed["border_" . $corner . "_radius"]) || empty($this->_props_computed["border_" . $corner . "_radius"])) {
            return 0;
        }

        return $this->length_in_pt($this->_props_computed["border_" . $corner . "_radius"]);
    }

    /**
     * Sets the outline styles
     *
     * @link http://www.w3.org/TR/CSS21/ui.html#dynamic-outlines
     * @param string $val
     */
    function set_outline($val)
    {
        $important = isset($this->_important_props["outline"]);

        $props = [
            "outline_style",
            "outline_width",
            "outline_color",
        ];

        foreach ($props as $prop) {
            $_val = self::$_defaults[$prop];

            if (!isset($this->_important_props[$prop]) || $important) {
                //see __set and __get, on all assignments clear cache!
                $this->_prop_cache[$prop] = null;
                if ($important) {
                    $this->_important_props[$prop] = true;
                }
                $this->_props[$prop] = $_val;
            }
        }

        $val = preg_replace("/\s*\,\s*/", ",", $val); // when rgb() has spaces
        $arr = explode(" ", $val);
        foreach ($arr as $value) {
            $value = trim($value);

            if (in_array($value, self::$BORDER_STYLES)) {
                $this->__set("outline_style", $value);
            } else if (preg_match("/[.0-9]+(?:px|pt|pc|em|ex|%|in|mm|cm)|(?:thin|medium|thick)/", $value)) {
                $this->__set("outline_width", $value);
            } else {
                // must be color
                $this->__set("outline_color", $value);
            }
        }

        //see __set and __get, on all assignments clear cache, not needed on direct set through __set
        $this->_props["outline"] = $val;
        $this->_props_computed["outline"] = null;
        $this->_prop_cache["outline"] = null;
    }

    /**
     * @param $val
     */
    function set_outline_width($val)
    {
        $this->_set_style_side_type("outline", null, "width", $val, isset($this->_important_props["outline_width"]));
    }

    /**
     * @param $val
     */
    function set_outline_color($val)
    {
        $color = $val;
        if ($val === "") {
            $color = $this->__get("color");
        }
        $this->_set_style_side_type("outline", null, "color", $color, isset($this->_important_props["outline_color"]));
    }

    /**
     * @param $val
     */
    function set_outline_style($val)
    {
        $this->_set_style_side_type("outline", null, "style", $val, isset($this->_important_props["outline_style"]));
    }

    /**
     * Sets the border spacing
     *
     * @link http://www.w3.org/TR/CSS21/box.html#border-properties
     * @param float $val
     */
    function set_border_spacing($val)
    {
        $arr = explode(" ", $val);

        if (count($arr) == 1) {
            $arr[1] = $arr[0];
        }

        $this->_props["border_spacing"] = $val;
        $this->_props_computed["border_spacing"] = null;
        $this->_prop_cache["border_spacing"] = null;

        if ($val === 'inherit') {
            return;
        }

        $this->_props_computed["border_spacing"] = "$arr[0] $arr[1]";
    }

    /**
     * Sets the list style image
     *
     * @link http://www.w3.org/TR/CSS21/generate.html#propdef-list-style-image
     * @param $val
     */
    function set_list_style_image($val)
    {
        $this->_props["list_style_image"] = $val;
        $this->_props_computed["list_style_image"] = $this->_image($val);
        $this->_prop_cache["list_style_image"] = null;
    }

    /**
     * Sets the list style
     *
     * @link http://www.w3.org/TR/CSS21/generate.html#propdef-list-style
     * @param $val
     */
    function set_list_style($val)
    {
        $important = isset($this->_important_props["list_style"]);
        $arr = explode(" ", str_replace(",", " ", $val));

        static $types = [
            "disc", "circle", "square",
            "decimal-leading-zero", "decimal", "1",
            "lower-roman", "upper-roman", "a", "A",
            "lower-greek",
            "lower-latin", "upper-latin",
            "lower-alpha", "upper-alpha",
            "armenian", "georgian", "hebrew",
            "cjk-ideographic", "hiragana", "katakana",
            "hiragana-iroha", "katakana-iroha", "none"
        ];

        static $positions = ["inside", "outside"];

        foreach ($arr as $value) {
            /* http://www.w3.org/TR/CSS21/generate.html#list-style
             * A value of 'none' for the 'list-style' property sets both 'list-style-type' and 'list-style-image' to 'none'
             */
            if ($value === "none") {
                $this->_set_style("list_style_type", $value, $important);
                $this->_set_style("list_style_image", $value, $important);
                continue;
            }

            //On setting or merging or inheriting list_style_image as well as list_style_type,
            //and url exists, then url has precedence, otherwise fall back to list_style_type
            //Firefox is wrong here (list_style_image gets overwritten on explicit list_style_type)
            //Internet Explorer 7/8 and dompdf is right.

            if (mb_substr($value, 0, 3) === "url") {
                $this->_set_style("list_style_image", $this->_image($value), $important);
                continue;
            }

            if (in_array($value, $types)) {
                $this->_set_style("list_style_type", $value, $important);
            } else if (in_array($value, $positions)) {
                $this->_set_style("list_style_position", $value, $important);
            }
        }

        $this->_props["list_style"] = $val;
        $this->_props_computed["list_style"] = null;
        $this->_prop_cache["list_style"] = null;
    }

    /**
     * @param $val
     */
    function set_size($val)
    {
        $this->_props["size"] = $val;
        $this->_props_computed["size"] = null;
        $this->_prop_cache["size"] = null;

        $length_re = "/(\d+\s*(?:pt|px|pc|em|ex|in|cm|mm|%))/";

        $val = mb_strtolower($val);

        if ($val === "auto") {
            $this->_props["size"] = $val;
            return;
        }

        $parts = preg_split("/\s+/", $val);

        $computed = [];
        if (preg_match($length_re, $parts[0])) {
            $computed[] = $this->length_in_pt($parts[0]);

            if (isset($parts[1]) && preg_match($length_re, $parts[1])) {
                $computed[] = $this->length_in_pt($parts[1]);
            } else {
                $computed[] = $computed[0];
            }

            if (isset($parts[2]) && $parts[2] === "landscape") {
                $computed = array_reverse($computed);
            }
        } elseif (isset(CPDF::$PAPER_SIZES[$parts[0]])) {
            $computed = array_slice(CPDF::$PAPER_SIZES[$parts[0]], 2, 2);

            if (isset($parts[1]) && $parts[1] === "landscape") {
                $computed = array_reverse($computed);
            }
        } else {
            return;
        }

        $this->_props_computed["size"] = $computed;
    }

    /**
     * Gets the CSS3 transform property
     *
     * @link http://www.w3.org/TR/css3-2d-transforms/#transform-property
     * @return array|null
     */
    function get_transform()
    {
        //TODO: should be handled in setter (lengths set to absolute)

        $number = "\s*([^,\s]+)\s*";
        $tr_value = "\s*([^,\s]+)\s*";
        $angle = "\s*([^,\s]+(?:deg|rad)?)\s*";

        if (!preg_match_all("/[a-z]+\([^\)]+\)/i", $this->_props_computed["transform"], $parts, PREG_SET_ORDER)) {
            return null;
        }

        $functions = [
            //"matrix"     => "\($number,$number,$number,$number,$number,$number\)",

            "translate" => "\($tr_value(?:,$tr_value)?\)",
            "translateX" => "\($tr_value\)",
            "translateY" => "\($tr_value\)",

            "scale" => "\($number(?:,$number)?\)",
            "scaleX" => "\($number\)",
            "scaleY" => "\($number\)",

            "rotate" => "\($angle\)",

            "skew" => "\($angle(?:,$angle)?\)",
            "skewX" => "\($angle\)",
            "skewY" => "\($angle\)",
        ];

        $transforms = [];

        foreach ($parts as $part) {
            $t = $part[0];

            foreach ($functions as $name => $pattern) {
                if (preg_match("/$name\s*$pattern/i", $t, $matches)) {
                    $values = array_slice($matches, 1);

                    switch ($name) {
                        // <angle> units
                        case "rotate":
                        case "skew":
                        case "skewX":
                        case "skewY":

                            foreach ($values as $i => $value) {
                                if (strpos($value, "rad")) {
                                    $values[$i] = rad2deg(floatval($value));
                                } else {
                                    $values[$i] = floatval($value);
                                }
                            }

                            switch ($name) {
                                case "skew":
                                    if (!isset($values[1])) {
                                        $values[1] = 0;
                                    }
                                    break;
                                case "skewX":
                                    $name = "skew";
                                    $values = [$values[0], 0];
                                    break;
                                case "skewY":
                                    $name = "skew";
                                    $values = [0, $values[0]];
                                    break;
                            }
                            break;

                        // <translation-value> units
                        case "translate":
                            $values[0] = $this->length_in_pt($values[0], (float)$this->length_in_pt($this->width));

                            if (isset($values[1])) {
                                $values[1] = $this->length_in_pt($values[1], (float)$this->length_in_pt($this->height));
                            } else {
                                $values[1] = 0;
                            }
                            break;

                        case "translateX":
                            $name = "translate";
                            $values = [$this->length_in_pt($values[0], (float)$this->length_in_pt($this->width)), 0];
                            break;

                        case "translateY":
                            $name = "translate";
                            $values = [0, $this->length_in_pt($values[0], (float)$this->length_in_pt($this->height))];
                            break;

                        // <number> units
                        case "scale":
                            if (!isset($values[1])) {
                                $values[1] = $values[0];
                            }
                            break;

                        case "scaleX":
                            $name = "scale";
                            $values = [$values[0], 1.0];
                            break;

                        case "scaleY":
                            $name = "scale";
                            $values = [1.0, $values[0]];
                            break;
                    }

                    $transforms[] = [
                        $name,
                        $values,
                    ];
                }
            }
        }

        return $transforms;
    }

    /**
     * @param $val
     */
    function set_transform($val)
    {
        //see __set and __get, on all assignments clear cache, not needed on direct set through __set
        $this->_props["transform"] = $val;
        $this->_props_computed["transform"] = null;
        $this->_prop_cache["transform"] = null;

        if ($val === 'inherit') {
            return;
        }
        
        $this->_props_computed["transform"] = $val;
    }

    /**
     * @param $val
     */
    function set__webkit_transform($val)
    {
        $this->__set("transform", $val);
    }

    /**
     * @param $val
     */
    function set__webkit_transform_origin($val)
    {
        $this->__set("transform_origin", $val);
    }

    /**
     * Sets the CSS3 transform-origin property
     *
     * @link http://www.w3.org/TR/css3-2d-transforms/#transform-origin
     * @param string $val
     */
    function set_transform_origin($val)
    {
        $this->_props["transform_origin"] = $val;
        $this->_props_computed["transform_origin"] = null;
        $this->_prop_cache["transform_origin"] = null;

        if ($val === 'inherit') {
            return;
        }

        $this->_props_computed["transform_origin"] = $val;
    }

    /**
     * Gets the CSS3 transform-origin property
     *
     * @link http://www.w3.org/TR/css3-2d-transforms/#transform-origin
     * @return mixed[]
     */
    function get_transform_origin()
    {
        //TODO: should be handled in setter
        
        $values = preg_split("/\s+/", $this->_props_computed['transform_origin']);

        $values = array_map(function ($value) {
            if (in_array($value, ["top", "left"])) {
                return 0;
            } else if (in_array($value, ["bottom", "right"])) {
                return "100%";
            } else {
                return $value;
            }
        }, $values);

        if (!isset($values[1])) {
            $values[1] = $values[0];
        }

        return $values;
    }

    /**
     * @param $val
     * @return null
     */
    protected function parse_image_resolution($val)
    {
        // If exif data could be get:
        // $re = '/^\s*(\d+|normal|auto)(?:\s*,\s*(\d+|normal))?\s*$/';

        $re = '/^\s*(\d+|normal|auto)\s*$/';

        if (!preg_match($re, $val, $matches)) {
            return null;
        }

        return $matches[1];
    }

    /**
     * auto | normal | dpi
     *
     * @param $val
     */
    function set_background_image_resolution($val)
    {
        $this->_props["background_image_resolution"] = $val;
        $this->_props_computed["background_image_resolution"] = null;
        $this->_prop_cache["background_image_resolution"] = null;

        $parsed = $this->parse_image_resolution($val);

        $this->_props_computed["background_image_resolution"] = $parsed;
    }

    /**
     * auto | normal | dpi
     *
     * @param $val
     */
    function set_image_resolution($val)
    {
        $this->_props["image_resolution"] = $val;
        $this->_props_computed["image_resolution"] = null;
        $this->_prop_cache["image_resolution"] = null;

        $parsed = $this->parse_image_resolution($val);

        $this->_props_computed["image_resolution"] = $parsed;
    }

    /**
     * @param $val
     */
    function set__dompdf_background_image_resolution($val)
    {
        $this->__set("background_image_resolution", $val);
    }

    /**
     * @param $val
     */
    function set__dompdf_image_resolution($val)
    {
        $this->__set("image_resolution", $val);
    }

    /**
     * @param $val
     */
    function set_z_index($val)
    {
        $this->_props["z_index"] = $val;
        $this->_props_computed["z_index"] = null;
        $this->_prop_cache["z_index"] = null;

        if (round($val) != $val && $val !== "auto") {
            return;
        }

        $this->_props_computed["z_index"] = $val;
    }

    /**
     * @param FontMetrics $fontMetrics
     * @return $this
     */
    public function setFontMetrics(FontMetrics $fontMetrics)
    {
        $this->fontMetrics = $fontMetrics;
        return $this;
    }

    /**
     * @return FontMetrics
     */
    public function getFontMetrics()
    {
        return $this->fontMetrics;
    }

    /**
     * Generate a string representation of the Style
     *
     * This dumps the entire property array into a string via print_r.  Useful
     * for debugging.
     *
     * @return string
     */
    /*DEBUGCSS print: see below additional debugging util*/
    function __toString()
    {
        return print_r(array_merge(["parent_font_size" => $this->_parent_font_size],
            $this->_props), true);
    }

    /*DEBUGCSS*/
    function debug_print()
    {
        print "    parent_font_size:" . $this->_parent_font_size . ";\n";
        print "    Props [\n";
        print "      specified [\n";
        foreach ($this->_props as $prop => $val) {
            print '        ' . $prop . ': ' . preg_replace("/\r\n/", ' ', print_r($val, true));
            if (isset($this->_important_props[$prop])) {
                print ' !important';
            }
            print ";\n";
        }
        print "      ]\n";
        print "      computed [\n";
        foreach ($this->_props_computed as $prop => $val) {
            print '        ' . $prop . ': ' . preg_replace("/\r\n/", ' ', print_r($val, true));
            print ";\n";
        }
        print "      ]\n";
        print "      cached [\n";
        foreach ($this->_prop_cache as $prop => $val) {
            print '        ' . $prop . ': ' . preg_replace("/\r\n/", ' ', print_r($val, true));
            print ";\n";
        }
        print "      ]\n";
        print "    ]\n";
    }
}<|MERGE_RESOLUTION|>--- conflicted
+++ resolved
@@ -395,11 +395,7 @@
             $d["speech_rate"] = "medium";
             $d["stress"] = "50";
             $d["table_layout"] = "auto";
-<<<<<<< HEAD
-            $d["text_align"] = "initial";
-=======
             $d["text_align"] = "";
->>>>>>> aed8a74c
             $d["text_decoration"] = "none";
             $d["text_indent"] = "0";
             $d["text_transform"] = "none";
@@ -1837,20 +1833,6 @@
         $this->_props_computed[$prop] = (is_array($munged_color) ? $munged_color["hex"] : $munged_color);
     }
 
-    public function get_text_align(): string
-    {
-        if ($this->_props['text_align'] !== 'initial') {
-            return $this->_props['text_align'];
-        }
-
-        $value = $this->direction === 'rtl' ? 'right' : 'left';
-
-        $this->_props['text_align'] = $value;
-        $this->_prop_cache['text_align'] = null;
-
-        return $value;
-    }
-
     /**
      * Sets color
      *
