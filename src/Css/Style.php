<?php
/**
 * @package dompdf
 * @link    http://dompdf.github.com/
 * @author  Benj Carson <benjcarson@digitaljunkies.ca>
 * @author  Helmut Tischer <htischer@weihenstephan.org>
 * @author  Fabien Ménager <fabien.menager@gmail.com>
 * @license http://www.gnu.org/copyleft/lesser.html GNU Lesser General Public License
 */

namespace Dompdf\Css;

use Dompdf\Adapter\CPDF;
use Dompdf\Exception;
use Dompdf\FontMetrics;
use Dompdf\Frame;
use Dompdf\Helpers;

/**
 * Represents CSS properties.
 *
 * The Style class is responsible for handling and storing CSS properties.
 * It includes methods to resolve colors and lengths, as well as getters &
 * setters for many CSS properites.
 *
 * Actual CSS parsing is performed in the {@link Stylesheet} class.
 *
 * @package dompdf
 */
class Style
{

    const CSS_IDENTIFIER = "-?[_a-zA-Z]+[_a-zA-Z0-9-]*";
    const CSS_INTEGER = "-?\d+";

    /**
     * Default font size, in points.
     *
     * @var float
     */
    static $default_font_size = 12;

    /**
     * Default line height, as a fraction of the font size.
     *
     * @var float
     */
    static $default_line_height = 1.2;

    /**
     * Default "absolute" font sizes relative to the default font-size
     * http://www.w3.org/TR/css3-fonts/#font-size-the-font-size-property
     * @var array<float>
     */
    static $font_size_keywords = [
        "xx-small" => 0.6, // 3/5
        "x-small" => 0.75, // 3/4
        "small" => 0.889, // 8/9
        "medium" => 1, // 1
        "large" => 1.2, // 6/5
        "x-large" => 1.5, // 3/2
        "xx-large" => 2.0, // 2/1
    ];

    /**
     * List of valid text-align keywords.  Should also really be a constant.
     *
     * @var array
     */
    static $text_align_keywords = ["left", "right", "center", "justify"];

    /**
     * List of valid vertical-align keywords.  Should also really be a constant.
     *
     * @var array
     */
    static $vertical_align_keywords = ["baseline", "bottom", "middle", "sub",
        "super", "text-bottom", "text-top", "top"];

    /**
     * List of all inline types.  Should really be a constant.
     *
     * @var array
     */
    static $INLINE_TYPES = ["inline"];

    /**
     * List of all block types.  Should really be a constant.
     *
     * @var array
     */
    static $BLOCK_TYPES = ["block", "inline-block", "table-cell", "list-item"];

    /**
     * List of all positionned types.  Should really be a constant.
     *
     * @var array
     */
    static $POSITIONNED_TYPES = ["relative", "absolute", "fixed"];

    /**
     * List of all table types.  Should really be a constant.
     *
     * @var array;
     */
    static $TABLE_TYPES = ["table", "inline-table"];

    /**
     * List of valid border styles.  Should also really be a constant.
     *
     * @var array
     */
    static $BORDER_STYLES = ["none", "hidden", "dotted", "dashed", "solid",
        "double", "groove", "ridge", "inset", "outset"];

    /**
     * List of CSS shorthand properties
     *
     * @var array
     */
    protected static $_props_shorthand = ["background", "border",
        "border_bottom", "border_color", "border_left", "border_radius",
        "border_right", "border_style", "border_top", "border_width",
        "flex", "font", "list_style", "margin", "padding"];

    /**
     * Default style values.
     *
     * @link http://www.w3.org/TR/CSS21/propidx.html
     *
     * @var array
     */
    protected static $_defaults = null;

    /**
     * List of inherited properties
     *
     * @link http://www.w3.org/TR/CSS21/propidx.html
     *
     * @var array
     */
    protected static $_inherited = null;

    /**
     * Caches method_exists result
     *
     * @var array<bool>
     */
    protected static $_methods_cache = [];

    /**
     * The stylesheet this style belongs to
     *
     * @see Stylesheet
     * @var Stylesheet
     */
    protected $_stylesheet; // stylesheet this style is attached to

    /**
     * Media queries attached to the style
     *
     * @var int
     */
    protected $_media_queries;

    /**
     * Main array of all CSS properties & values
     *
     * @var array
     */
    protected $_props = [];

    /* var instead of protected would allow access outside of class */
    protected $_important_props = [];

    /**
     * The computed values of the CSS property
     *
     * @var array
     */
    protected $_props_computed = [];

    protected static $_dependency_map = [
        "border_top_style" => [
            "border_top_width"
        ],
        "border_bottom_style" => [
            "border_bottom_width"
        ],
        "border_left_style" => [
            "border_left_width"
        ],
        "border_right_style" => [
            "border_right_width"
        ],
        "direction" => [
            "text_align"
        ],
        "font_size" => [
            "background_position",
            "background_size",
            "border_top_width",
            "border_right_width",
            "border_bottom_width",
            "border_left_width",
            "line_height",
            "margin_top",
            "margin_right",
            "margin_bottom",
            "margin_left",
            "outline_width",
            "padding_top",
            "padding_right",
            "padding_bottom",
            "padding_left"
        ]
    ];

    /**
     * The used values of the CSS property
     *
     * @var array
     */
    protected $_prop_cache = [];

    /**
     * Font size of parent element in document tree.  Used for relative font
     * size resolution.
     *
     * @var float
     */
    protected $_parent_font_size;

    /**
     * @var Frame
     */
    protected $_frame;

    /**
     * The origin of the style
     *
     * @var int
     */
    protected $_origin = Stylesheet::ORIG_AUTHOR;

    // private members
    /**
     * The computed bottom spacing
     */
    private $_computed_bottom_spacing = null;

    /**
     * The computed border radius
     */
    private $_computed_border_radius = null;

    /**
     * @var bool
     */
    public $_has_border_radius = false;

    /**
     * @var FontMetrics
     */
    private $fontMetrics;

    /**
     * Class constructor
     *
     * @param Stylesheet $stylesheet the stylesheet this Style is associated with.
     * @param int $origin
     */
    public function __construct(Stylesheet $stylesheet, $origin = Stylesheet::ORIG_AUTHOR)
    {
        $this->setFontMetrics($stylesheet->getFontMetrics());

        $this->_props = [];
        $this->_important_props = [];
        $this->_stylesheet = $stylesheet;
        $this->_media_queries = [];
        $this->_origin = $origin;
        $this->_parent_font_size = null;

        if (!isset(self::$_defaults)) {

            // Shorthand
            $d =& self::$_defaults;

            // All CSS 2.1 properties, and their default values
            $d["azimuth"] = "center";
            $d["background_attachment"] = "scroll";
            $d["background_color"] = "transparent";
            $d["background_image"] = "none";
            $d["background_image_resolution"] = "normal";
            $d["background_position"] = "0% 0%";
            $d["background_repeat"] = "repeat";
            $d["background"] = "";
            $d["border_collapse"] = "separate";
            $d["border_color"] = "";
            $d["border_spacing"] = "0";
            $d["border_style"] = "";
            $d["border_top"] = "";
            $d["border_right"] = "";
            $d["border_bottom"] = "";
            $d["border_left"] = "";
            $d["border_top_color"] = "";
            $d["border_right_color"] = "";
            $d["border_bottom_color"] = "";
            $d["border_left_color"] = "";
            $d["border_top_style"] = "none";
            $d["border_right_style"] = "none";
            $d["border_bottom_style"] = "none";
            $d["border_left_style"] = "none";
            $d["border_top_width"] = "medium";
            $d["border_right_width"] = "medium";
            $d["border_bottom_width"] = "medium";
            $d["border_left_width"] = "medium";
            $d["border_width"] = "medium";
            $d["border_bottom_left_radius"] = "";
            $d["border_bottom_right_radius"] = "";
            $d["border_top_left_radius"] = "";
            $d["border_top_right_radius"] = "";
            $d["border_radius"] = "";
            $d["border"] = "";
            $d["bottom"] = "auto";
            $d["caption_side"] = "top";
            $d["clear"] = "none";
            $d["clip"] = "auto";
            $d["color"] = "#000000";
            $d["content"] = "normal";
            $d["counter_increment"] = "none";
            $d["counter_reset"] = "none";
            $d["cue_after"] = "none";
            $d["cue_before"] = "none";
            $d["cue"] = "";
            $d["cursor"] = "auto";
            $d["direction"] = "ltr";
            $d["display"] = "inline";
            $d["elevation"] = "level";
            $d["empty_cells"] = "show";
            $d["float"] = "none";
            $d["font_family"] = $stylesheet->get_dompdf()->getOptions()->getDefaultFont();
            $d["font_size"] = "medium";
            $d["font_style"] = "normal";
            $d["font_variant"] = "normal";
            $d["font_weight"] = "normal";
            $d["font"] = "";
            $d["height"] = "auto";
            $d["image_resolution"] = "normal";
            $d["left"] = "auto";
            $d["letter_spacing"] = "normal";
            $d["line_height"] = "normal";
            $d["list_style_image"] = "none";
            $d["list_style_position"] = "outside";
            $d["list_style_type"] = "disc";
            $d["list_style"] = "";
            $d["margin_right"] = "0";
            $d["margin_left"] = "0";
            $d["margin_top"] = "0";
            $d["margin_bottom"] = "0";
            $d["margin"] = "";
            $d["max_height"] = "none";
            $d["max_width"] = "none";
            $d["min_height"] = "0";
            $d["min_width"] = "0";
            $d["orphans"] = "2";
            $d["outline_color"] = ""; // "invert" special color is not supported
            $d["outline_style"] = "none";
            $d["outline_width"] = "medium";
            $d["outline"] = "";
            $d["overflow"] = "visible";
            $d["padding_top"] = "0";
            $d["padding_right"] = "0";
            $d["padding_bottom"] = "0";
            $d["padding_left"] = "0";
            $d["padding"] = "";
            $d["page_break_after"] = "auto";
            $d["page_break_before"] = "auto";
            $d["page_break_inside"] = "auto";
            $d["pause_after"] = "0";
            $d["pause_before"] = "0";
            $d["pause"] = "";
            $d["pitch_range"] = "50";
            $d["pitch"] = "medium";
            $d["play_during"] = "auto";
            $d["position"] = "static";
            $d["quotes"] = "";
            $d["richness"] = "50";
            $d["right"] = "auto";
            $d["size"] = "auto"; // @page
            $d["speak_header"] = "once";
            $d["speak_numeral"] = "continuous";
            $d["speak_punctuation"] = "none";
            $d["speak"] = "normal";
            $d["speech_rate"] = "medium";
            $d["stress"] = "50";
            $d["table_layout"] = "auto";
            $d["text_align"] = "";
            $d["text_decoration"] = "none";
            $d["text_indent"] = "0";
            $d["text_transform"] = "none";
            $d["top"] = "auto";
            $d["unicode_bidi"] = "normal";
            $d["vertical_align"] = "baseline";
            $d["visibility"] = "visible";
            $d["voice_family"] = "";
            $d["volume"] = "medium";
            $d["white_space"] = "normal";
            $d["word_wrap"] = "normal";
            $d["widows"] = "2";
            $d["width"] = "auto";
            $d["word_spacing"] = "normal";
            $d["z_index"] = "auto";

            // CSS3
            $d["opacity"] = "1.0";
            $d["background_size"] = "auto auto";
            $d["transform"] = "none";
            $d["transform_origin"] = "50% 50%";

            // for @font-face
            $d["src"] = "";
            $d["unicode_range"] = "";

            // vendor-prefixed properties
            $d["_dompdf_background_image_resolution"] = &$d["background_image_resolution"];
            $d["_dompdf_image_resolution"] = &$d["image_resolution"];
            $d["_dompdf_keep"] = "";
            $d["_webkit_transform"] = &$d["transform"];
            $d["_webkit_transform_origin"] = &$d["transform_origin"];

            // Properties that inherit by default
            self::$_inherited = [
                "azimuth",
                "background_image_resolution",
                "border_collapse",
                "border_spacing",
                "caption_side",
                "color",
                "cursor",
                "direction",
                "elevation",
                "empty_cells",
                "font_family",
                "font_size",
                "font_style",
                "font_variant",
                "font_weight",
                "font",
                "image_resolution",
                "letter_spacing",
                "line_height",
                "list_style_image",
                "list_style_position",
                "list_style_type",
                "list_style",
                "orphans",
                "page_break_inside",
                "pitch_range",
                "pitch",
                "quotes",
                "richness",
                "speak_header",
                "speak_numeral",
                "speak_punctuation",
                "speak",
                "speech_rate",
                "stress",
                "text_align",
                "text_indent",
                "text_transform",
                "visibility",
                "voice_family",
                "volume",
                "white_space",
                "word_wrap",
                "widows",
                "word_spacing",
            ];
        }
    }

    /**
     * "Destructor": forcibly free all references held by this object
     */
    function dispose()
    {
    }

    /**
     * @param $media_queries
     */
    function set_media_queries($media_queries)
    {
        $this->_media_queries = $media_queries;
    }

    /**
     * @return array|int
     */
    function get_media_queries()
    {
        return $this->_media_queries;
    }

    /**
     * @param Frame $frame
     */
    function set_frame(Frame $frame)
    {
        $this->_frame = $frame;
    }

    /**
     * @return Frame
     */
    function get_frame()
    {
        return $this->_frame;
    }

    /**
     * @param $origin
     */
    function set_origin($origin)
    {
        $this->_origin = $origin;
    }

    /**
     * @return int
     */
    function get_origin()
    {
        return $this->_origin;
    }

    /**
     * returns the {@link Stylesheet} this Style is associated with.
     *
     * @return Stylesheet
     */
    function get_stylesheet()
    {
        return $this->_stylesheet;
    }

    /**
     * Converts any CSS length value into an absolute length in points.
     *
     * length_in_pt() takes a single length (e.g. '1em') or an array of
     * lengths and returns an absolute length.  If an array is passed, then
     * the return value is the sum of all elements. If any of the lengths
     * provided are "auto" or "none" then that value is returned.
     *
     * If a reference size is not provided, the default font size is used
     * ({@link Style::$default_font_size}).
     *
     * @param float|string|array $length the numeric length (or string measurement) or array of lengths to resolve
     * @param float $ref_size an absolute reference size to resolve percentage lengths
     * @return float|string
     */
    function length_in_pt($length, $ref_size = null)
    {
        static $cache = [];

        if (!isset($ref_size)) {
            $ref_size = $this->__get("font_size");
        }

        if (!is_array($length)) {
            $key = $length . "/$ref_size";
            //Early check on cache, before converting $length to array
            if (isset($cache[$key])) {
                return $cache[$key];
            }
            $length = [$length];
        } else {
            $key = implode("@", $length) . "/$ref_size";
            if (isset($cache[$key])) {
                return $cache[$key];
            }
        }

        $ret = 0;
        foreach ($length as $l) {

            if ($l === "auto") {
                return "auto";
            }

            if ($l === "none") {
                return "none";
            }

            // Assume numeric values are already in points
            if (is_numeric($l)) {
                $ret += $l;
                continue;
            }

            if ($l === "normal") {
                $ret += (float)$ref_size;
                continue;
            }

            // Border lengths
            if ($l === "thin") {
                $ret += 0.5;
                continue;
            }

            if ($l === "medium") {
                $ret += 1.5;
                continue;
            }

            if ($l === "thick") {
                $ret += 2.5;
                continue;
            }

            if (($i = mb_stripos($l, "px")) !== false) {
                $dpi = $this->_stylesheet->get_dompdf()->getOptions()->getDpi();
                $ret += ((float)mb_substr($l, 0, $i) * 72) / $dpi;
                continue;
            }

            if (($i = mb_stripos($l, "pt")) !== false) {
                $ret += (float)mb_substr($l, 0, $i);
                continue;
            }

            if (($i = mb_stripos($l, "%")) !== false) {
                $ret += (float)mb_substr($l, 0, $i) / 100 * (float)$ref_size;
                continue;
            }

            if (($i = mb_stripos($l, "rem")) !== false) {
                if ($this->_stylesheet->get_dompdf()->getTree()->get_root()->get_style() === null) {
                    // Interpreting it as "em", see https://github.com/dompdf/dompdf/issues/1406
                    $ret += (float)mb_substr($l, 0, $i) * $this->__get("font_size");
                } else {
                    $ret += (float)mb_substr($l, 0, $i) * $this->_stylesheet->get_dompdf()->getTree()->get_root()->get_style()->font_size;
                }
                continue;
            }

            if (($i = mb_stripos($l, "em")) !== false) {
                $ret += (float)mb_substr($l, 0, $i) * $this->__get("font_size");
                continue;
            }

            if (($i = mb_stripos($l, "cm")) !== false) {
                $ret += (float)mb_substr($l, 0, $i) * 72 / 2.54;
                continue;
            }

            if (($i = mb_stripos($l, "mm")) !== false) {
                $ret += (float)mb_substr($l, 0, $i) * 72 / 25.4;
                continue;
            }

            // FIXME: em:ex ratio?
            if (($i = mb_stripos($l, "ex")) !== false) {
                $ret += (float)mb_substr($l, 0, $i) * $this->__get("font_size") / 2;
                continue;
            }

            if (($i = mb_stripos($l, "in")) !== false) {
                $ret += (float)mb_substr($l, 0, $i) * 72;
                continue;
            }

            if (($i = mb_stripos($l, "pc")) !== false) {
                $ret += (float)mb_substr($l, 0, $i) * 12;
                continue;
            }

            // Bogus value
            $ret += (float)$ref_size;
        }

        return $cache[$key] = $ret;
    }


    /**
     * Set inherited properties in this style using values in $parent
     *
     * @param Style $parent
     *
     * @return Style
     */
    function inherit(Style $parent)
    {
        // Set parent font size, changes affect font size of the element
        if ($this->_parent_font_size !== $parent->font_size) {
            $this->_parent_font_size = $parent->font_size;
            if (isset($this->_props["font_size"])) {
                $this->__set("font_size", $this->_props["font_size"]);
            }
        }

        foreach (self::$_inherited as $prop) {
            // don't inherit shorthand properties, the specific properties will inherit
            if (in_array($prop, self::$_props_shorthand) === true) {
                continue;
            }

            //inherit the !important property also.
            //if local property is also !important, don't inherit.

            if (isset($parent->_props_computed[$prop]) &&
                (
                    !isset($this->_props[$prop])
                    || (isset($parent->_important_props[$prop]) && !isset($this->_important_props[$prop]))
                )
            ) {
                if (isset($parent->_important_props[$prop])) {
                    $this->_important_props[$prop] = true;
                }
                if (isset($parent->_props_computed[$prop])) {
                    $this->__set($prop, $parent->_props_computed[$prop]);
                } else {
                    // parent prop not set, use the default
                    $this->__set($prop, self::$_defaults[$prop]);
                }
            }
        }

        foreach ($this->_props as $prop => $value) {
            // don't inherit shorthand properties, the specific properties will inherit
            if (in_array($prop, self::$_props_shorthand) === true) {
                continue;
            }
            if ($value === "inherit") {
                if (isset($parent->_important_props[$prop])) {
                    $this->_important_props[$prop] = true;
                }
                //do not assign direct, but
                //implicite assignment through __set, redirect to specialized, get value with __get
                //This is for computing defaults if the parent setting is also missing.
                //Therefore do not directly assign the value without __set
                //set _important_props before that to be able to propagate.
                //see __set and __get, on all assignments clear cache!
                //$this->_prop_cache[$prop] = null;
                //$this->_props[$prop] = $parent->_props[$prop];
                //props_set for more obvious explicite assignment not implemented, because
                //too many implicite uses.
                // $this->props_set($prop, $parent->$prop);
                if (isset($parent->_props_computed[$prop])) {
                    $this->__set($prop, $parent->_props_computed[$prop]);
                } else {
                    // parent prop not set, use the default
                    $this->__set($prop, self::$_defaults[$prop]);
                }
                // set the specified prop back to "inherit"
                $this->_props[$prop] = "inherit";
            }
        }

        return $this;
    }

    /**
     * Override properties in this style with those in $style
     *
     * @param Style $style
     */
    function merge(Style $style)
    {
        //treat the !important attribute
        //if old rule has !important attribute, override with new rule only if
        //the new rule is also !important
        foreach ($style->_props as $prop => $val) {
            $can_merge = false;
            if (isset($style->_important_props[$prop])) {
                $this->_important_props[$prop] = true;
                $can_merge = true;
            } else if (isset($val) && !isset($this->_important_props[$prop])) {
                $can_merge = true;
            }

            if ($can_merge) {
                // Clear out "inherit" shorthand properties if a more specific property value has been set
                $shorthands = array_filter(self::$_props_shorthand, function ($el) use ($prop) {
                    return (strpos($prop, $el . "_") !== false);
                });
                foreach ($shorthands as $shorthand) {
                    if (array_key_exists($shorthand, $this->_props) && $this->_props[$shorthand] === "inherit") {
                        unset($this->_props[$shorthand]);
                        unset($this->_props_computed[$shorthand]);
                        unset($this->_prop_cache[$shorthand]);
                    }
                }
                //FIXME: temporary hack around lack of persistence of base href for URLs
                if (($prop === "background_image" || $prop === "list_style_image") && isset($style->_props_computed[$prop])) {
                    $this->__set($prop, $style->_props_computed[$prop]);
                } else {
                    // computed value not set, recompute use the specified value
                    $this->__set($prop, $val);
                }
            }
        }
    }

    /**
     * Returns an array(r, g, b, "r"=> r, "g"=>g, "b"=>b, "hex"=>"#rrggbb")
     * based on the provided CSS color value.
     *
     * @param string $color
     * @return array
     */
    function munge_color($color)
    {
        return Color::parse($color);
    }

    /* direct access to _important_props array from outside would work only when declared as
     * 'var $_important_props;' instead of 'protected $_important_props;'
     * Don't call _set/__get on missing attribute. Therefore need a special access.
     * Assume that __set will be also called when this is called, so do not check validity again.
     * Only created, if !important exists -> always set true.
     */
    function important_set($prop)
    {
        $prop = str_replace("-", "_", $prop);
        $this->_important_props[$prop] = true;
    }

    /**
     * @param $prop
     * @return bool
     */
    function important_get($prop)
    {
        return isset($this->_important_props[$prop]);
    }

    /**
     * PHP5 overloaded setter
     *
     * This function along with {@link Style::__get()} permit a user of the
     * Style class to access any (CSS) property using the following syntax:
     * <code>
     *  Style->margin_top = "1em";
     *  echo (Style->margin_top);
     * </code>
     *
     * __set() automatically calls the provided set function, if one exists,
     * otherwise it sets the property directly.  Typically, __set() is not
     * called directly from outside of this class.
     *
     * On each modification clear cache to return accurate setting.
     * Also affects direct settings not using __set
     * For easier finding all assignments, attempted to allowing only explicite assignment:
     * Very many uses, e.g. AbstractFrameReflower.php -> for now leave as it is
     * function __set($prop, $val) {
     *   throw new Exception("Implicit replacement of assignment by __set.  Not good.");
     * }
     * function props_set($prop, $val) { ... }
     *
     * @param string $prop the property to set
     * @param mixed $val the value of the property
     *
     */
    function __set($prop, $val)
    {
        $prop = str_replace("-", "_", $prop);

        if (!isset(self::$_defaults[$prop])) {
            global $_dompdf_warnings;
            $_dompdf_warnings[] = "'$prop' is not a recognized CSS property.";
            return;
        }

        if ($prop !== "content" && is_string($val) && strlen($val) > 5 && mb_strpos($val, "url") === false) {
            $val = mb_strtolower(trim(str_replace(["\n", "\t"], [" "], $val)));
            $val = preg_replace("/([0-9]+) (pt|px|pc|em|ex|in|cm|mm|%)/S", "\\1\\2", $val);
        }

        $this->_props[$prop] = $val;
        $this->_props_computed[$prop] = null;
        $this->_prop_cache[$prop] = null;

        $method = "set_$prop";

        if (!isset(self::$_methods_cache[$method])) {
            self::$_methods_cache[$method] = method_exists($this, $method);
        }

        if (self::$_methods_cache[$method]) {
            $this->$method($val);
        }
        if (isset($this->_props_computed[$prop]) === false && isset($val) && $val !== '' && $val !== 'inherit') {
            $this->_props_computed[$prop] = $val;
        }

        if (isset($this->_props_computed[$prop])) {
            //FIXME: need to catch for circular dependencies because oops
            if (array_key_exists($prop, self::$_dependency_map)) {
                foreach (self::$_dependency_map[$prop] as $dependent) {
                    if (isset($this->_props[$dependent]) === true) {
                        $this->__set($dependent, $this->_props[$dependent]);
                    }
                }
            }
        }
    }

    /**
     * PHP5 overloaded getter
     * Along with {@link Style::__set()} __get() provides access to all CSS
     * properties directly.  Typically __get() is not called directly outside
     * of this class.
     * On each modification clear cache to return accurate setting.
     * Also affects direct settings not using __set
     *
     * @param string $prop
     *
     * @return mixed
     * @throws Exception
     */
    function __get($prop)
    {
        //FIXME: need to get shorthand from component properties
        if (!isset(self::$_defaults[$prop])) {
            throw new Exception("'$prop' is not a recognized CSS property.");
        }

        if (isset($this->_prop_cache[$prop])) {
            return $this->_prop_cache[$prop];
        }

        $method = "get_$prop";

        $retval = null;

        // Preview the value based on the default if the property is not cached
        // and the computed value has not yet been set.
        $reset_value = false;
        $specified_value = null;
        $computed_value = null;
        if (!isset($this->_prop_cache[$prop]) && !isset($this->_props_computed[$prop])) {
            $reset_value = true;
            if (isset($this->_props[$prop])) {
                $specified_value = $this->_props[$prop];
            }
            if (isset($this->_props_computed[$prop])) {
                $computed_value = $this->_props_computed[$prop];
            }
            if (empty($this->_props[$prop]) || $this->_props[$prop] === "inherit") {
                $this->__set($prop, self::$_defaults[$prop]);
            }
            if (empty($this->_props_computed[$prop])) {
                // computed value should be set if the property is set, we'll recalculate it
                $this->__set($prop, $this->_props[$prop]);
            }
        }

        if (!isset(self::$_methods_cache[$method])) {
            self::$_methods_cache[$method] = method_exists($this, $method);
        }

        if (self::$_methods_cache[$method]) {
            $retval = $this->_prop_cache[$prop] = $this->$method();
        }

        if (!isset($retval)) {
            $retval = $this->_prop_cache[$prop] = $this->_props_computed[$prop];
        }

        // When previewing the value reset the specified and computed properties
        // so that we don't interfere with inheritance.
        if ($reset_value) {
            $this->_props[$prop] = $specified_value;
            $this->_props_computed[$prop] = $computed_value;
        }

        return $retval;
    }

    /**
     * Sets the property value without calculating the computed value
     *
     * @param $prop
     * @param $val
     */
    function set_prop($prop, $val)
    {
        $prop = str_replace("-", "_", $prop);

        if (!isset(self::$_defaults[$prop])) {
            global $_dompdf_warnings;
            $_dompdf_warnings[] = "'$prop' is not a recognized CSS property.";
            return;
        }

        if ($prop !== "content" && is_string($val) && strlen($val) > 5 && mb_strpos($val, "url") === false) {
            $val = mb_strtolower(trim(str_replace(["\n", "\t"], [" "], $val)));
            $val = preg_replace("/([0-9]+) (pt|px|pc|em|ex|in|cm|mm|%)/S", "\\1\\2", $val);
        }

        $this->_props[$prop] = $val;
        $this->_props_computed[$prop] = null;
        $this->_prop_cache[$prop] = null;

        //FIXME: this doesn't work for shorthand properties
    }

    /**
     * Similar to __get() without storing the result. Useful for accessing
     * properties while loading stylesheets.
     *
     * @param $prop
     * @return string
     * @throws Exception
     */
    function get_prop($prop)
    {
        if (!isset(self::$_defaults[$prop])) {
            throw new Exception("'$prop' is not a recognized CSS property.");
        }

        $method = "get_$prop";

        // Fall back on defaults if property is not set
        if (!isset($this->_props_computed[$prop])) {
            return self::$_defaults[$prop];
        }

        if (method_exists($this, $method)) {
            return $this->$method();
        }

        return $this->_props[$prop];
    }

    /**
     * Calculates the computed value of the CSS properties that have been set (the specified properties)
     */
    function compute_props()
    {
        foreach ($this->_props as $prop => $val) {
            if (in_array($prop, self::$_props_shorthand) === false) {
                $this->__set($prop, $val);
            }
        }
    }

    /**
     * @return float|null|string
     */
    function computed_bottom_spacing()
    {
        if ($this->_computed_bottom_spacing !== null) {
            return $this->_computed_bottom_spacing;
        }
        return $this->_computed_bottom_spacing = $this->length_in_pt(
            [
                $this->margin_bottom,
                $this->padding_bottom,
                $this->border_bottom_width
            ]
        );
    }

    /**
     * @return string
     */
    function get_font_family_raw()
    {
        return trim($this->_props["font_family"], " \t\n\r\x0B\"'");
    }

    /**
     * Getter for the 'font-family' CSS property.
     * Uses the {@link FontMetrics} class to resolve the font family into an
     * actual font file.
     *
     * @link http://www.w3.org/TR/CSS21/fonts.html#propdef-font-family
     * @throws Exception
     *
     * @return string
     */
    function get_font_family()
    {
        //TODO: we should be using the calculated prop rather than perform the entire family parsing operation again

        $DEBUGCSS = $this->_stylesheet->get_dompdf()->getOptions()->getDebugCss();

        // Select the appropriate font.  First determine the subtype, then check
        // the specified font-families for a candidate.

        // Resolve font-weight
        $weight = $this->__get("font_weight");
        if ($weight === 'bold') {
            $weight = 700;
        } elseif (preg_match('/^[0-9]+$/', $weight, $match)) {
            $weight = (int)$match[0];
        } else {
            $weight = 400;
        }

        // Resolve font-style
        $font_style = $this->__get("font_style");
        $subtype = $this->getFontMetrics()->getType($weight . ' ' . $font_style);

        $families = preg_split("/\s*,\s*/", $this->_props_computed["font_family"]);

        $font = null;
        foreach ($families as $family) {
            //remove leading and trailing string delimiters, e.g. on font names with spaces;
            //remove leading and trailing whitespace
            $family = trim($family, " \t\n\r\x0B\"'");
            if ($DEBUGCSS) {
                print '(' . $family . ')';
            }
            $font = $this->getFontMetrics()->getFont($family, $subtype);

            if ($font) {
                if ($DEBUGCSS) {
                    print "<pre>[get_font_family:";
                    print '(' . $this->_props_computed["font_family"] . '.' . $font_style . '.' . $weight . '.' . $subtype . ')';
                    print '(' . $font . ")get_font_family]\n</pre>";
                }
                return $font;
            }
        }

        $family = null;
        if ($DEBUGCSS) {
            print '(default)';
        }
        $font = $this->getFontMetrics()->getFont($family, $subtype);

        if ($font) {
            if ($DEBUGCSS) {
                print '(' . $font . ")get_font_family]\n</pre>";
            }
            return $font;
        }

        throw new Exception("Unable to find a suitable font replacement for: '" . $this->_props_computed["font_family"] . "'");
    }

    /**
     * @link http://www.w3.org/TR/CSS21/text.html#propdef-word-spacing
     * @return float
     */
    function get_word_spacing()
    {
        $word_spacing = $this->_props_computed["word_spacing"];

        if ($word_spacing === "normal") {
            return 0;
        }

        if (strpos($word_spacing, "%") !== false) {
            return $word_spacing;
        }

        return (float)$this->length_in_pt($word_spacing, $this->__get("font_size"));
    }

    /**
     * @link http://www.w3.org/TR/CSS21/text.html#propdef-letter-spacing
     * @return float
     */
    function get_letter_spacing()
    {
        $letter_spacing = $this->_props_computed["letter_spacing"];

        if ($letter_spacing === "normal") {
            return 0;
        }

        return (float)$this->length_in_pt($letter_spacing, $this->__get("font_size"));
    }

    /**
     * @link http://www.w3.org/TR/CSS21/visudet.html#propdef-line-height
     * @return float
     */
    function get_line_height()
    {
        $line_height = $this->_props_computed["line_height"];

        if ($line_height === "normal") {
            return self::$default_line_height * $this->__get("font_size");
        }

        if (is_numeric($line_height)) {
            return $line_height * $this->__get("font_size");
        }

        return (float)$this->length_in_pt($line_height, $this->__get("font_size"));
    }

    /**
     * Returns the color as an array
     *
     * The array has the following format:
     * <code>array(r,g,b, "r" => r, "g" => g, "b" => b, "hex" => "#rrggbb")</code>
     *
     * @link http://www.w3.org/TR/CSS21/colors.html#propdef-color
     * @return array
     */
    function get_color()
    {
        return $this->munge_color($this->_props_computed["color"]);
    }

    /**
     * Returns the background color as an array
     *
     * The returned array has the same format as {@link Style::get_color()}
     *
     * @link http://www.w3.org/TR/CSS21/colors.html#propdef-background-color
     * @return array
     */
    function get_background_color()
    {
        return $this->munge_color($this->_props_computed["background_color"]);
    }

    /**
     * Returns the background image URI, or "none"
     *
     * @link https://www.w3.org/TR/CSS21/colors.html#propdef-background-image
     * @return string
     */
    function get_background_image()
    {
        return $this->_stylesheet->resolve_url($this->_props_computed["background_image"]);
    }

    /**
     * Returns the background position as an array
     *
     * The returned array has the following format:
     * <code>array(x,y, "x" => x, "y" => y)</code>
     *
     * @link http://www.w3.org/TR/CSS21/colors.html#propdef-background-position
     * @return array
     */
    function get_background_position()
    {
        if (strpos($this->_props_computed["background_position"], " ") === false) {
            $this->__set("background_position", $this->_props["background_position"]);
        }
        $tmp = explode(" ", $this->_props_computed["background_position"]);

        return [
            0 => $tmp[0], "x" => $tmp[0],
            1 => $tmp[1], "y" => $tmp[1],
        ];
    }


    /**
     * Returns the background size as an array
     *
     * The return value has one of the following formats:
     * <code>"cover"</code>
     * <code>"contain"</code>
     * <code>array(width,height)</code>
     *
     * @link https://www.w3.org/TR/css3-background/#background-size
     * @return string|array
     */
    function get_background_size()
    {
        switch ($this->_props_computed["background_size"]) {
            case "cover":
                return "cover";
            case "contain":
                return "contain";
            default:
                break;
        }

        if (strpos($this->_props_computed["background_size"], " ") === false) {
            $this->__set("background_size", $this->_props["background_size"]);
        }
        $result = explode(" ", $this->_props_computed["background_size"]);
        return [$result[0], $result[1]];
    }

    /**#@+
     * Returns the border color as an array
     *
     * See {@link Style::get_color()}
     *
     * @link http://www.w3.org/TR/CSS21/box.html#border-color-properties
     * @return array
     */
    function get_border_top_color()
    {
        return $this->munge_color($this->_props_computed["border_top_color"]);
    }

    /**
     * @return array
     */
    function get_border_right_color()
    {
        return $this->munge_color($this->_props_computed["border_right_color"]);
    }

    /**
     * @return array
     */
    function get_border_bottom_color()
    {
        return $this->munge_color($this->_props_computed["border_bottom_color"]);
    }

    /**
     * @return array
     */
    function get_border_left_color()
    {
        return $this->munge_color($this->_props_computed["border_left_color"]);
    }

    /**#@-*/

    /**
     * Return an array of all border properties.
     *
     * The returned array has the following structure:
     * <code>
     * array("top" => array("width" => [border-width],
     *                      "style" => [border-style],
     *                      "color" => [border-color (array)]),
     *       "bottom" ... )
     * </code>
     *
     * @return array
     */
    function get_border_properties()
    {
        return [
            "top" => [
                "width" => $this->__get("border_top_width"),
                "style" => $this->__get("border_top_style"),
                "color" => $this->__get("border_top_color"),
            ],
            "bottom" => [
                "width" => $this->__get("border_bottom_width"),
                "style" => $this->__get("border_bottom_style"),
                "color" => $this->__get("border_bottom_color"),
            ],
            "right" => [
                "width" => $this->__get("border_right_width"),
                "style" => $this->__get("border_right_style"),
                "color" => $this->__get("border_right_color"),
            ],
            "left" => [
                "width" => $this->__get("border_left_width"),
                "style" => $this->__get("border_left_style"),
                "color" => $this->__get("border_left_color"),
            ],
        ];
    }

    /**
     * Return a single border property
     *
     * @param string $side
     *
     * @return mixed
     */
    protected function _get_border($side)
    {
        $color = $this->__get("border_" . $side . "_color");

        return $this->__get("border_" . $side . "_width") . " " .
            $this->__get("border_" . $side . "_style") . " " . $color["hex"];
    }

    /**#@+
     * Return full border properties as a string
     *
     * Border properties are returned just as specified in CSS:
     * <pre>[width] [style] [color]</pre>
     * e.g. "1px solid blue"
     *
     * @link http://www.w3.org/TR/CSS21/box.html#border-shorthand-properties
     * @return string
     */
    function get_border_top()
    {
        return $this->_get_border("top");
    }

    /**
     * @return mixed
     */
    function get_border_right()
    {
        return $this->_get_border("right");
    }

    /**
     * @return mixed
     */
    function get_border_bottom()
    {
        return $this->_get_border("bottom");
    }

    /**
     * @return mixed
     */
    function get_border_left()
    {
        return $this->_get_border("left");
    }

    private function _get_width($prop)
    {
        //TODO: should be handled in setter
        if (strpos($this->_props_computed[$prop], "%") !== false) {
            // calculate against width of containing block, needs to be done outside the style class
            return $this->_props_computed[$prop];
        }
        return $this->length_in_pt($this->_props_computed[$prop], $this->__get("font_size"));
    }

    function get_margin_top()
    {
        return $this->_get_width("margin_top");
    }

    function get_margin_right()
    {
        return $this->_get_width("margin_right");
    }

    function get_margin_bottom()
    {
        return $this->_get_width("margin_bottom");
    }

    function get_margin_left()
    {
        return $this->_get_width("margin_left");
    }

    function get_padding_top()
    {
        return $this->_get_width("padding_top");
    }

    function get_padding_right()
    {
        return $this->_get_width("padding_right");
    }

    function get_padding_bottom()
    {
        return $this->_get_width("padding_bottom");
    }

    function get_padding_left()
    {
        return $this->_get_width("padding_left");
    }

    /**
     * @param $w
     * @param $h
     * @return array|null
     */
    function get_computed_border_radius($w, $h)
    {
        if (!empty($this->_computed_border_radius)) {
            return $this->_computed_border_radius;
        }

        $w = (float)$w;
        $h = (float)$h;
        $rTL = (float)$this->__get("border_top_left_radius");
        $rTR = (float)$this->__get("border_top_right_radius");
        $rBL = (float)$this->__get("border_bottom_left_radius");
        $rBR = (float)$this->__get("border_bottom_right_radius");

        if ($rTL + $rTR + $rBL + $rBR == 0) {
            return $this->_computed_border_radius = [
                0, 0, 0, 0,
                "top-left" => 0,
                "top-right" => 0,
                "bottom-right" => 0,
                "bottom-left" => 0,
            ];
        }

        $t = (float)$this->__get("border_top_width");
        $r = (float)$this->__get("border_right_width");
        $b = (float)$this->__get("border_bottom_width");
        $l = (float)$this->__get("border_left_width");

        $rTL = min($rTL, $h - $rBL - $t / 2 - $b / 2, $w - $rTR - $l / 2 - $r / 2);
        $rTR = min($rTR, $h - $rBR - $t / 2 - $b / 2, $w - $rTL - $l / 2 - $r / 2);
        $rBL = min($rBL, $h - $rTL - $t / 2 - $b / 2, $w - $rBR - $l / 2 - $r / 2);
        $rBR = min($rBR, $h - $rTR - $t / 2 - $b / 2, $w - $rBL - $l / 2 - $r / 2);

        return $this->_computed_border_radius = [
            $rTL, $rTR, $rBR, $rBL,
            "top-left" => $rTL,
            "top-right" => $rTR,
            "bottom-right" => $rBR,
            "bottom-left" => $rBL,
        ];
    }

    /**
     * Returns the outline color as an array
     *
     * See {@link Style::get_color()}
     *
     * @link http://www.w3.org/TR/CSS21/box.html#border-color-properties
     * @return array
     */
    function get_outline_color()
    {
        return $this->munge_color($this->_props_computed["outline_color"]);
    }

    /**#@+
     * Returns the outline width, as it is currently stored
     * @return float|string
     */
    function get_outline_width()
    {
        $style = $this->__get("outline_style");
        return $style !== "none" && $style !== "hidden" ? $this->length_in_pt($this->_props_computed["outline_width"]) : 0;
    }

    /**#@+
     * Return full outline properties as a string
     *
     * Outline properties are returned just as specified in CSS:
     * <pre>[width] [style] [color]</pre>
     * e.g. "1px solid blue"
     *
     * @link http://www.w3.org/TR/CSS21/box.html#border-shorthand-properties
     * @return string
     */
    function get_outline()
    {
        $color = $this->__get("outline_color");
        return
            $this->__get("outline_width") . " " .
            $this->__get("outline_style") . " " .
            $color["hex"];
    }
    /**#@-*/

    /**
     * Returns border spacing as an array
     *
     * The array has the format (h_space,v_space)
     *
     * @link http://www.w3.org/TR/CSS21/tables.html#propdef-border-spacing
     * @return array
     */
    function get_border_spacing()
    {
        $arr = explode(" ", $this->_props_computed["border_spacing"]);
        if (count($arr) == 1) {
            $arr[1] = $arr[0];
        }
        return $arr;
    }

    /**
     * Returns the list style image URI, or "none"
     *
     * @link http://www.w3.org/TR/CSS21/generate.html#propdef-list-style-image
     * @return string
     */
    function get_list_style_image()
    {
        return $this->_stylesheet->resolve_url($this->_props_computed["list_style_image"]);
    }

    /**
     * @param $val
     */
    function get_counter_increment()
    {
        $val = trim($this->_props_computed["counter_increment"]);
        $value = null;

        if (in_array($val, ["none", "inherit"])) {
            $value = $val;
        } else {
            if (preg_match_all("/(" . self::CSS_IDENTIFIER . ")(?:\s+(" . self::CSS_INTEGER . "))?/", $val, $matches, PREG_SET_ORDER)) {
                $value = [];
                foreach ($matches as $match) {
                    $value[$match[1]] = isset($match[2]) ? $match[2] : 1;
                }
            }
        }
        return $value;
    }


    /*==============================*/

    /*
     !important attribute
     For basic functionality of the !important attribute with overloading
     of several styles of an element, changes in inherit(), merge() and _parse_properties()
     are sufficient [helpers var $_important_props, __construct(), important_set(), important_get()]

     Only for combined attributes extra treatment needed. See below.

     div { border: 1px red; }
     div { border: solid; } // Not combined! Only one occurrence of same style per context
     //
     div { border: 1px red; }
     div a { border: solid; } // Adding to border style ok by inheritance
     //
     div { border-style: solid; } // Adding to border style ok because of different styles
     div { border: 1px red; }
     //
     div { border-style: solid; !important} // border: overrides, even though not !important
     div { border: 1px dashed red; }
     //
     div { border: 1px red; !important }
     div a { border-style: solid; } // Need to override because not set

     Special treatment:
     At individual property like border-top-width need to check whether overriding value is also !important.
     Also store the !important condition for later overrides.
     Since not known who is initiating the override, need to get passed !important as parameter.
     !important Parameter taken as in the original style in the css file.
     When property border !important given, do not mark subsets like border_style as important. Only
     individual properties.

     Note:
     Setting individual property directly from css with e.g. set_border_top_style() is not needed, because
     missing set functions handled by a generic handler __set(), including the !important.
     Setting individual property of as sub-property is handled below.

     Implementation see at _set_style_side_type()
     Callers _set_style_sides_type(), _set_style_type, _set_style_type_important()

     Related functionality for background, padding, margin, font, list_style
    */

    /**
     * Generalized set function for individual attribute of combined style.
     * With check for !important
     * Applicable for background, border, padding, margin, font, list_style
     *
     * Note: $type has a leading underscore (or is empty), the others not.
     *
     * @param $style
     * @param $side
     * @param $type
     * @param $val
     * @param $important
     */
    protected function _set_style_side_type($style, $side, $type, $val, $important)
    {
        $prop = $style;
        if (!empty($side)) {
            $prop .= "_" . $side;
        };
        if (!empty($type)) {
            $prop .= "_" . $type;
        };
        $this->_props[$prop] = $val;
        $this->_prop_cache[$prop] = null;

        if ($val === "inherit") {
            $this->_props_computed[$prop] = null;
            return;
        }

        if (!isset($this->_important_props[$prop]) || $important) {
            $val_computed = (float)$this->length_in_pt($val);
            if ($side === "bottom") {
                $this->_computed_bottom_spacing = null; //reset computed cache, border style can disable/enable border calculations
            }
            if ($important) {
                $this->_important_props[$prop] = true;
            }

            if ($val_computed < 0 && ($style === "border" || $style === "padding" || $style === "outline")) {
                $this->_props[$prop] = null; // passed-in value is invalid
            } else if (
                (($style === "border" || $style === "outline") && $type === "width" && strpos($val, "%") !== false)
                ||
                ($style === "padding" && strpos($val, "%") !== false)
                ||
                ($style === "margin" && (strpos($val, "%") !== false || $val === "auto"))
            ) {
                $this->_props_computed[$prop] = $val;
            } elseif (($style === "border" || $style === "outline") && $type === "width" && strpos($val, "%") === false) {
                $line_style_prop = $style;
                if (!empty($side)) {
                    $line_style_prop .= "_" . $side;
                };
                $line_style_prop .= "_style";
                $line_style = $this->__get($line_style_prop);
                $this->_props_computed[$prop] = ($line_style !== "none" && $line_style !== "hidden" ? $val_computed : 0);
            } elseif (($style === "margin" || $style === "padding")) {
                $this->_props_computed[$prop] = ($val !== "none" && $val !== "hidden" ? $val_computed : 0);
            } elseif ($type === "color") {
                $this->set_prop_color($prop, $val);
            } elseif (!empty($val)) {
                $this->_props_computed[$prop] = $val;
            }
        }
    }

    /**
     * @param $style
     * @param $top
     * @param $right
     * @param $bottom
     * @param $left
     * @param $type
     * @param $important
     */
    protected function _set_style_sides_type($style, $top, $right, $bottom, $left, $type, $important)
    {
        $this->_set_style_side_type($style, 'top', $type, $top, $important);
        $this->_set_style_side_type($style, 'right', $type, $right, $important);
        $this->_set_style_side_type($style, 'bottom', $type, $bottom, $important);
        $this->_set_style_side_type($style, 'left', $type, $left, $important);
    }

    /**
     * @param $style
     * @param $type
     * @param $val
     * @param $important
     */
    protected function _set_style_type($style, $type, $val, $important)
    {
        $val = preg_replace("/\s*\,\s*/", ",", $val); // when rgb() has spaces
        $arr = explode(" ", $val);

        switch (count($arr)) {
            case 1:
                $this->_set_style_sides_type($style, $arr[0], $arr[0], $arr[0], $arr[0], $type, $important);
                break;
            case 2:
                $this->_set_style_sides_type($style, $arr[0], $arr[1], $arr[0], $arr[1], $type, $important);
                break;
            case 3:
                $this->_set_style_sides_type($style, $arr[0], $arr[1], $arr[2], $arr[1], $type, $important);
                break;
            case 4:
                $this->_set_style_sides_type($style, $arr[0], $arr[1], $arr[2], $arr[3], $type, $important);
                break;
        }
    }

    /**
     * @param $style
     * @param $type
     * @param $val
     */
    protected function _set_style_type_important($style, $type, $val)
    {
        $this->_set_style_type($style, $type, $val, isset($this->_important_props[$style . $type]));
    }

    /**
     * Anyway only called if _important matches and is assigned
     * E.g. _set_style_side_type($style,$side,'',str_replace("none", "0px", $val),isset($this->_important_props[$style.'_'.$side]));
     *
     * @param $style
     * @param $side
     * @param $val
     */
    protected function _set_style_side_width_important($style, $side, $val)
    {
        $this->_set_style_side_type($style, $side, "", $val, isset($this->_important_props[$style . $side]));
    }

    /**
     * @param $style
     * @param $val
     * @param $important
     */
    protected function _set_style($style, $val, $important)
    {
        if (!isset($this->_important_props[$style]) || $important) {
            if ($important) {
                $this->_important_props[$style] = true;
            }
            $this->__set($style, $val);
        }
    }

<<<<<<< HEAD
    /**
     * @param $val
     * @return string
     */
    protected function _image($val)
    {
        $DEBUGCSS = $this->_stylesheet->get_dompdf()->getOptions()->getDebugCss();
        $parsed_url = "none";

        if (empty($val) || $val === "none") {
            $path = "none";
        } elseif (mb_strpos($val, "url") === false) {
            $path = "none"; //Don't resolve no image -> otherwise would prefix path and no longer recognize as none
        } else {
            $val = preg_replace("/url\(\s*['\"]?([^'\")]+)['\"]?\s*\)/", "\\1", trim($val));

            // Resolve the url now in the context of the current stylesheet
            $parsed_url = Helpers::explode_url($val);
            $path = Helpers::build_url($this->_stylesheet->get_protocol(),
                $this->_stylesheet->get_host(),
                $this->_stylesheet->get_base_path(),
                $val);
            if (($parsed_url["protocol"] == "" || $parsed_url["protocol"] == "file://") && ($this->_stylesheet->get_protocol() == "" || $this->_stylesheet->get_protocol() == "file://")) {
                $path = realpath($path);
                // If realpath returns FALSE then specifically state that there is no background image
                if (!$path) {
                    $path = 'none';
                }
            }
        }
        if ($DEBUGCSS) {
            print "<pre>[_image\n";
            print_r($parsed_url);
            print $this->_stylesheet->get_protocol() . "\n" . $this->_stylesheet->get_base_path() . "\n" . $path . "\n";
            print "_image]</pre>";
        }
        return $path;
    }

=======
>>>>>>> 0e905e36
    /*======================*/

    protected function set_prop_color($prop, $color)
    {
        $munged_color = $this->munge_color($color);

        if (is_null($munged_color)) {
            return;
        }

        $this->_props[$prop] = $color;
        $this->_props_computed[$prop] = null;
        $this->_prop_cache[$prop] = null;

        $this->_props_computed[$prop] = (is_array($munged_color) ? $munged_color["hex"] : $munged_color);
    }

    /**
     * Sets color
     *
     * The color parameter can be any valid CSS color value
     *
     * @link http://www.w3.org/TR/CSS21/colors.html#propdef-color
     * @param string $color
     */
    function set_color($color)
    {
        $this->set_prop_color("color", $color);
    }

    /**
     * Sets the background color
     *
     * @link http://www.w3.org/TR/CSS21/colors.html#propdef-background-color
     * @param string $color
     */
    function set_background_color($color)
    {
        $this->set_prop_color("background_color", $color);
    }

    /**
     * Set the background image url
     * @link https://www.w3.org/TR/CSS21/colors.html#propdef-background-image
     *
     * @param string $val
     */
    function set_background_image($val)
    {
        $this->_props["background_image"] = $val;
        $parsed_val = $this->_stylesheet->resolve_url($val);
        if ($parsed_val === "none") {
            $this->_props_computed["background_image"] = "none";
        } else {
            $this->_props_computed["background_image"] = "url(" . $parsed_val . ")";
        }
        $this->_prop_cache["background_image"] = null;
    }

    /**
     * Sets the background repeat
     *
     * @link http://www.w3.org/TR/CSS21/colors.html#propdef-background-repeat
     * @param string $val
     */
    function set_background_repeat($val)
    {
        $this->_props["background_repeat"] = $val;
        $this->_props_computed["background_repeat"] = null;
        $this->_prop_cache["background_repeat"] = null;

        if ($val === 'inherit') {
            return;
        }

        $this->_props_computed["background_repeat"] = $val;
    }

    /**
     * Sets the background attachment
     *
     * @link http://www.w3.org/TR/CSS21/colors.html#propdef-background-attachment
     * @param string $val
     */
    function set_background_attachment($val)
    {
        $this->_props["background_attachment"] = $val;
        $this->_props_computed["background_attachment"] = null;
        $this->_prop_cache["background_attachment"] = null;
        
        if ($val === 'inherit') {
            return;
        }

        $this->_props_computed["background_attachment"] = $val;
    }

    /**
     * Sets the background position
     *
     * @link http://www.w3.org/TR/CSS21/colors.html#propdef-background-position
     * @param string $val
     */
    function set_background_position($val)
    {
        $this->_props["background_position"] = $val;

        $tmp = explode(" ", $val);

        switch ($tmp[0]) {
            case "left":
                $x = "0%";
                break;

            case "right":
                $x = "100%";
                break;

            case "top":
                $y = "0%";
                break;

            case "bottom":
                $y = "100%";
                break;

            case "center":
                $x = "50%";
                $y = "50%";
                break;

            default:
                $x = $tmp[0];
                break;
        }

        if (isset($tmp[1])) {
            switch ($tmp[1]) {
                case "left":
                    $x = "0%";
                    break;

                case "right":
                    $x = "100%";
                    break;

                case "top":
                    $y = "0%";
                    break;

                case "bottom":
                    $y = "100%";
                    break;

                case "center":
                    if ($tmp[0] === "left" || $tmp[0] === "right" || $tmp[0] === "center") {
                        $y = "50%";
                    } else {
                        $x = "50%";
                    }
                    break;

                default:
                    $y = $tmp[1];
                    break;
            }
        } else {
            $y = "50%";
        }

        if (!isset($x)) {
            $x = "0%";
        }

        if (!isset($y)) {
            $y = "0%";
        }
        
        $this->_props_computed["background_position"] = "$x $y";
        $this->_prop_cache["background_position"] = null;
    }

    /**
     * Sets the background size
     *
     * @link https://www.w3.org/TR/css3-background/#background-size
     * @param string $val
     */
    function set_background_size($val)
    {
        $this->_props["background_size"] = $val;
        $this->_prop_cache["background_size"] = null;

        $result = explode(" ", $val);
        $width = $result[0];

        switch ($width) {
            case "cover":
            case "contain":
            case "inherit":
                $this->_props_computed["background_size"] = $width;
                return;
        }

        if ($width !== "auto" && strpos($width, "%") === false) {
            $width = (float)$this->length_in_pt($width);
        }

        $height = $result[1] ?? "auto";
        if ($height !== "auto" && strpos($height, "%") === false) {
            $height = (float)$this->length_in_pt($height);
        }

        $this->_props_computed["background_size"] = "$width $height";
    }

    /**
     * Sets the background - combined options
     *
     * @link http://www.w3.org/TR/CSS21/colors.html#propdef-background
     * @param string $val
     */
    function set_background($val)
    {
        $val = trim($val);
        $important = isset($this->_important_props["background"]);

        if ($val === "none") {
            $this->_set_style("background_image", "none", $important);
            $this->_set_style("background_color", "transparent", $important);
        } else {
            $pos = [];
            $tmp = preg_replace("/\s*\,\s*/", ",", $val); // when rgb() has spaces
            $tmp = preg_split("/\s+/", $tmp);

            foreach ($tmp as $attr) {
                if (mb_substr($attr, 0, 3) === "url" || $attr === "none") {
                    $this->_set_style("background_image", $attr, $important);
                } elseif ($attr === "fixed" || $attr === "scroll") {
                    $this->_set_style("background_attachment", $attr, $important);
                } elseif ($attr === "repeat" || $attr === "repeat-x" || $attr === "repeat-y" || $attr === "no-repeat") {
                    $this->_set_style("background_repeat", $attr, $important);
                } elseif (($col = $this->munge_color($attr)) != null) {
                    $this->_set_style("background_color", is_array($col) ? $col["hex"] : $col, $important);
                } else {
                    $pos[] = $attr;
                }
            }

            if (count($pos)) {
                $this->_set_style("background_position", implode(" ", $pos), $important);
            }
        }

        //see __set and __get, on all assignments clear cache, not needed on direct set through __set
        $this->_props["background"] = $val;
        $this->_props_computed["background"] = null;
        $this->_prop_cache["background"] = null;
    }

    /**
     * Sets the font size
     *
     * $size can be any acceptable CSS size
     *
     * @link http://www.w3.org/TR/CSS21/fonts.html#propdef-font-size
     * @param string|float $size
     */
    function set_font_size($size)
    {
        $this->_props["font_size"] = $size;
        $this->_props_computed["font_size"] = null;
        $this->_prop_cache["font_size"] = null;

        if ($size === "inherit") {
            return;
        }
        if (!isset($this->_parent_font_size)) {
            $this->_parent_font_size = self::$default_font_size;
        }

        switch ((string)$size) {
            case "xx-small":
            case "x-small":
            case "small":
            case "medium":
            case "large":
            case "x-large":
            case "xx-large":
                $fs = self::$default_font_size * self::$font_size_keywords[$size];
                break;

            case "smaller":
                $fs = 8 / 9 * $this->_parent_font_size;
                break;

            case "larger":
                $fs = 6 / 5 * $this->_parent_font_size;
                break;

            default:
                $fs = $size;
                break;
        }

        // length_in_pt uses the font size if units are em or ex (and, potentially, rem) so we'll calculate in the method
        if (($i = mb_strpos($fs, "rem")) !== false) {
            if ($this->_stylesheet->get_dompdf()->getTree()->get_root()->get_style() === null) {
                // Interpreting it as "em", see https://github.com/dompdf/dompdf/issues/1406
                $fs = (float)mb_substr($fs, 0, $i) * $this->_parent_font_size;
            } else {
                $fs = (float)mb_substr($fs, 0, $i) * $this->_stylesheet->get_dompdf()->getTree()->get_root()->get_style()->font_size;
            }
        } elseif (($i = mb_strpos($fs, "em")) !== false) {
            $fs = (float)mb_substr($fs, 0, $i) * $this->_parent_font_size;
        } elseif (($i = mb_strpos($fs, "ex")) !== false) {
            $fs = (float)mb_substr($fs, 0, $i) * $this->_parent_font_size / 2;
        } else {
            //FIXME: prefer just calling length_in_pt, when we provide a ref size to length_in_pt should em and ex use that instead of the current font size?
            $fs = (float)$this->length_in_pt($fs, $this->_parent_font_size);
        }

        $this->_props_computed["font_size"] = $fs;
    }

    /**
     * Sets the font weight
     *
     * @param string|int $weight
     */
    function set_font_weight($weight)
    {
        $this->_props["font_weight"] = $weight;
        $this->_props_computed["font_weight"] = null;
        $this->_prop_cache["font_weight"] = null;

        $computed_weight = $weight;

        if ($weight === "bolder") {
            //TODO: One font weight heavier than the parent element (among the available weights of the font).
            $computed_weight = "bold";
        } elseif ($weight === "lighter") {
            //TODO: One font weight lighter than the parent element (among the available weights of the font).
            $computed_weight = "normal";
        }

        $this->_props_computed["font_weight"] = $computed_weight;
    }

    /**
     * Sets the font style
     *
     * combined attributes
     * set individual attributes also, respecting !important mark
     * exactly this order, separate by space. Multiple fonts separated by comma:
     * font-style, font-variant, font-weight, font-size, line-height, font-family
     *
     * Other than with border and list, existing partial attributes should
     * reset when starting here, even when not mentioned.
     * If individual attribute is !important and explicit or implicit replacement is not,
     * keep individual attribute
     *
     * require whitespace as delimiters for single value attributes
     * On delimiter "/" treat first as font height, second as line height
     * treat all remaining at the end of line as font
     * font-style, font-variant, font-weight, font-size, line-height, font-family
     *
     * missing font-size and font-family might be not allowed, but accept it here and
     * use default (medium size, empty font name)
     *
     * @link http://www.w3.org/TR/CSS21/generate.html#propdef-list-style
     * @param $val
     */
    function set_font($val)
    {
        //see __set and __get, on all assignments clear cache, not needed on direct set through __set
        $this->_prop_cache["font"] = null;
        $this->_props["font"] = $val;
        $this->_props_computed["font"] = null;

        $important = isset($this->_important_props["font"]);

        if (strtolower($val) === "inherit") {
            $this->_set_style("font_family", "inherit", $important);
            $this->_set_style("font_size", "inherit", $important);
            $this->_set_style("font_style", "inherit", $important);
            $this->_set_style("font_variant", "inherit", $important);
            $this->_set_style("font_weight", "inherit", $important);
            $this->_set_style("line_height", "inherit", $important);
            return;
        }

        if (preg_match("/^(italic|oblique|normal)\s*(.*)$/i", $val, $match)) {
            $this->_set_style("font_style", $match[1], $important);
            $val = $match[2];
        }

        if (preg_match("/^(small-caps|normal)\s*(.*)$/i", $val, $match)) {
            $this->_set_style("font_variant", $match[1], $important);
            $val = $match[2];
        }

        //matching numeric value followed by unit -> this is indeed a subsequent font size. Skip!
        if (preg_match("/^(bold|bolder|lighter|100|200|300|400|500|600|700|800|900|normal)\s*(.*)$/i", $val, $match) &&
            !preg_match("/^(?:pt|px|pc|em|ex|in|cm|mm|%)/", $match[2])
        ) {
            $this->_set_style("font_weight", $match[1], $important);
            $val = $match[2];
        }

        if (preg_match("/^(xx-small|x-small|small|medium|large|x-large|xx-large|smaller|larger|\d+\s*(?:pt|px|pc|em|ex|in|cm|mm|%))(?:\/|\s*)(.*)$/i", $val, $match)) {
            $this->_set_style("font_size", $match[1], $important);
            $val = $match[2];
            if (preg_match("/^(?:\/|\s*)(\d+\s*(?:pt|px|pc|em|ex|in|cm|mm|%)?)\s*(.*)$/i", $val, $match)) {
                $this->_set_style("line_height", $match[1], $important);
                $val = $match[2];
            }
        }

        if (strlen($val) != 0) {
            $this->_set_style("font_family", $val, $important);
        }
    }

    /**
     * Sets the text alignment
     *
     * If no alignment is set on the element and the direction is rtl then
     * the property is set to "right", otherwise it is set to "left".
     *
     * @link https://www.w3.org/TR/CSS21/text.html#propdef-text-align
     */
    public function set_text_align($val)
    {
        $alignment = "";
        if (in_array($val, self::$text_align_keywords)) {
            $alignment = $val;
        }
        if ($alignment === "") {
            $alignment = "left";
            if ($this->__get("direction") === "rtl") {
                $alignment = "right";
            }

        }
        $this->_props_computed["text_align"] = $alignment;
    }
    
    /**
     * Sets word spacing property
     *
     * @link http://www.w3.org/TR/CSS21/text.html#propdef-word-spacing
     * @param $val
     */
    function set_word_spacing($val)
    {
        $this->_props["word_spacing"] = $val;
        $this->_props_computed["word_spacing"] = null;
        $this->_prop_cache["word_spacing"] = null;

        if ($val === 'inherit') {
            return;
        }

        if ($val === "normal" || strpos($val, "%") !== false) {
            $this->_props_computed["word_spacing"] = $val;
        } else {
            $this->_props_computed["word_spacing"] = ((float)$this->length_in_pt($val, $this->__get("font_size"))) . "pt";
        }
    }

    /**
     * Sets letter spacing property
     *
     * @link http://www.w3.org/TR/CSS21/text.html#propdef-letter-spacing
     * @param $val
     */
    function set_letter_spacing($val)
    {
        $this->_props["letter_spacing"] = $val;
        $this->_props_computed["letter_spacing"] = null;
        $this->_prop_cache["letter_spacing"] = null;

        if ($val === 'inherit') {
            return;
        }

        if ($val === "normal") {
            $this->_props_computed["letter_spacing"] = $val;
        } else {
            $this->_props_computed["letter_spacing"] = ((float)$this->length_in_pt($val, $this->__get("font_size"))) . "pt";
        }
    }

    /**
     * Sets line height property
     *
     * @link http://www.w3.org/TR/CSS21/visudet.html#propdef-line-height
     * @param $val
     */
    function set_line_height($val)
    {
        $this->_props["line_height"] = $val;
        $this->_props_computed["line_height"] = null;
        $this->_prop_cache["line_height"] = null;

        if ($val === 'inherit') {
            return;
        }

        if ($val === "normal" || is_numeric($val)) {
            $this->_props_computed["line_height"] = $val;
        } else {
            $this->_props_computed["line_height"] = ((float)$this->length_in_pt($val, $this->__get("font_size"))) . "pt";
        }
    }

    /**
     * Sets page break properties
     *
     * @link http://www.w3.org/TR/CSS21/page.html#page-breaks
     * @param string $break
     */
    function set_page_break_before($break)
    {
        $this->_props["page_break_before"] = $break;
        $this->_props_computed["page_break_before"] = null;
        $this->_prop_cache["page_break_before"] = null;

        if ($break === 'inherit') {
            return;
        }

        if ($break === "left" || $break === "right") {
            $break = "always";
        }

        $this->_props_computed["page_break_before"] = $break;
    }

    /**
     * @param $break
     */
    function set_page_break_after($break)
    {
        $this->_props["page_break_after"] = $break;
        $this->_props_computed["page_break_after"] = null;
        $this->_prop_cache["page_break_after"] = null;

        if ($break === 'inherit') {
            return;
        }

        if ($break === "left" || $break === "right") {
            $break = "always";
        }

        $this->_props_computed["page_break_after"] = $break;
    }

    /**
     * Sets the margin size
     *
     * @link http://www.w3.org/TR/CSS21/box.html#margin-properties
     * @param $val
     */
    function set_margin_top($val)
    {
        $this->_set_style_side_width_important('margin', 'top', $val);
    }

    /**
     * @param $val
     */
    function set_margin_right($val)
    {
        $this->_set_style_side_width_important('margin', 'right', $val);
    }

    /**
     * @param $val
     */
    function set_margin_bottom($val)
    {
        $this->_set_style_side_width_important('margin', 'bottom', $val);
    }

    /**
     * @param $val
     */
    function set_margin_left($val)
    {
        $this->_set_style_side_width_important('margin', 'left', $val);
    }

    /**
     * @param $val
     */
    function set_margin($val)
    {
        $this->_set_style_type_important('margin', '', $val);
    }

    /**
     * Sets the padding size
     *
     * @link http://www.w3.org/TR/CSS21/box.html#padding-properties
     * @param $val
     */
    function set_padding_top($val)
    {
        $this->_set_style_side_width_important('padding', 'top', $val);
    }

    /**
     * @param $val
     */
    function set_padding_right($val)
    {
        $this->_set_style_side_width_important('padding', 'right', $val);
    }

    /**
     * @param $val
     */
    function set_padding_bottom($val)
    {
        $this->_set_style_side_width_important('padding', 'bottom', $val);
    }

    /**
     * @param $val
     */
    function set_padding_left($val)
    {
        $this->_set_style_side_width_important('padding', 'left', $val);
    }

    /**
     * @param $val
     */
    function set_padding($val)
    {
        $this->_set_style_type_important('padding', '', $val);
    }
    /**#@-*/

    /**
     * Sets a single border
     *
     * @param string $side
     * @param string $border_spec ([width] [style] [color])
     * @param boolean $important
     */
    protected function _set_border($side, $border_spec, $important)
    {
        $border_spec = preg_replace("/\s*\,\s*/", ",", $border_spec);
        $arr = explode(" ", $border_spec);

        foreach ($arr as $value) {
            $value = trim($value);
            $prop = "";
            if (strtolower($value) === "inherit") {
                $this->__set("border_${side}_color", "inherit");
                $this->__set("border_${side}_style", "inherit");
                $this->__set("border_${side}_width", "inherit");
                continue;
            } elseif (in_array($value, self::$BORDER_STYLES)) {
                $prop = "border_${side}_style";
            } elseif ($value === "0" || preg_match("/[.0-9]+(?:px|pt|pc|em|ex|%|in|mm|cm)|(?:thin|medium|thick)/", $value)) {
                $prop = "border_${side}_width";
            } else {
                // must be color
                $prop = "border_${side}_color";
            }

            if ($important) {
                $this->_important_props[$prop] = true;
            }
            $this->__set($prop, $value);
        }
    }

    /**
     * Sets the border styles
     *
     * @link http://www.w3.org/TR/CSS21/box.html#border-properties
     * @param string $val
     */
    function set_border_top($val)
    {
        $this->_set_border("top", $val, isset($this->_important_props['border_top']));
    }

    function set_border_top_color($val)
    {
        $color = $val;
        if ($val === "") {
            $color = $this->__get("color");
        }
        $this->_set_style_side_type('border', 'top', 'color', $color, isset($this->_important_props['border_top_color']));
    }

    function set_border_top_style($val)
    {
        $this->_set_style_side_type('border', 'top', 'style', $val, isset($this->_important_props['border_top_style']));
    }

    function set_border_top_width($val)
    {
        $this->_set_style_side_type('border', 'top', 'width', $val, isset($this->_important_props['border_top_width']));
    }

    /**
     * @param $val
     */
    function set_border_right($val)
    {
        $this->_set_border("right", $val, isset($this->_important_props['border_right']));
    }

    function set_border_right_color($val)
    {
        $color = $val;
        if ($val === "") {
            $color = $this->__get("color");
        }
        $this->_set_style_side_type('border', 'right', 'color', $color, isset($this->_important_props['border_right_color']));
    }

    function set_border_right_style($val)
    {
        $this->_set_style_side_type('border', 'right', 'style', $val, isset($this->_important_props['border_right_style']));
    }

    function set_border_right_width($val)
    {
        $this->_set_style_side_type('border', 'right', 'width', $val, isset($this->_important_props['border_right_width']));
    }

    /**
     * @param $val
     */
    function set_border_bottom($val)
    {
        $this->_set_border("bottom", $val, isset($this->_important_props['border_bottom']));
    }

    function set_border_bottom_color($val)
    {
        $color = $val;
        if ($val === "") {
            $color = $this->__get("color");
        }
        $this->_set_style_side_type('border', 'bottom', 'color', $color, isset($this->_important_props['border_bottom_color']));
    }

    function set_border_bottom_style($val)
    {
        $this->_set_style_side_type('border', 'bottom', 'style', $val, isset($this->_important_props['border_bottom_style']));
    }

    function set_border_bottom_width($val)
    {
        $this->_set_style_side_type('border', 'bottom', 'width', $val, isset($this->_important_props['border_bottom_width']));
    }

    /**
     * @param $val
     */
    function set_border_left($val)
    {
        $this->_set_border("left", $val, isset($this->_important_props['border_left']));
    }

    function set_border_left_color($val)
    {
        $color = $val;
        if ($val === "") {
            $color = $this->__get("color");
        }
        $this->_set_style_side_type('border', 'left', 'color', $color, isset($this->_important_props['border_left_color']));
    }

    function set_border_left_style($val)
    {
        $this->_set_style_side_type('border', 'left', 'style', $val, isset($this->_important_props['border_left_style']));
    }

    function set_border_left_width($val)
    {
        $this->_set_style_side_type('border', 'left', 'width', $val, isset($this->_important_props['border_left_width']));
    }

    /**
     * @param $val
     */
    function set_border($val)
    {
        $important = isset($this->_important_props["border"]);

        $this->_set_border("top", $val, $important);
        $this->_set_border("right", $val, $important);
        $this->_set_border("bottom", $val, $important);
        $this->_set_border("left", $val, $important);
    }

    /**
     * @param $val
     */
    function set_border_width($val)
    {
        $this->_set_style_type_important('border', 'width', $val);
    }

    /**
     * @param $val
     */
    function set_border_color($val)
    {
        $this->_set_style_type_important('border', 'color', $val);
    }

    /**
     * @param $val
     */
    function set_border_style($val)
    {
        $this->_set_style_type_important('border', 'style', $val);
    }

    /**
     * Sets the border radius size
     *
     * http://www.w3.org/TR/css3-background/#corners
     *
     * @param $val
     */
    function set_border_top_left_radius($val)
    {
        $this->_set_border_radius_corner($val, "top_left");
    }

    /**
     * @param $val
     */
    function set_border_top_right_radius($val)
    {
        $this->_set_border_radius_corner($val, "top_right");
    }

    /**
     * @param $val
     */
    function set_border_bottom_left_radius($val)
    {
        $this->_set_border_radius_corner($val, "bottom_left");
    }

    /**
     * @param $val
     */
    function set_border_bottom_right_radius($val)
    {
        $this->_set_border_radius_corner($val, "bottom_right");
    }

    /**
     * @param $val
     */
    function set_border_radius($val)
    {
        $val = preg_replace("/\s*\,\s*/", ",", $val); // when border-radius has spaces
        $arr = explode(" ", $val);

        switch (count($arr)) {
            case 1:
                $this->_set_border_radii($arr[0], $arr[0], $arr[0], $arr[0]);
                break;
            case 2:
                $this->_set_border_radii($arr[0], $arr[1], $arr[0], $arr[1]);
                break;
            case 3:
                $this->_set_border_radii($arr[0], $arr[1], $arr[2], $arr[1]);
                break;
            case 4:
                $this->_set_border_radii($arr[0], $arr[1], $arr[2], $arr[3]);
                break;
        }
    }

    /**
     * @param $val1
     * @param $val2
     * @param $val3
     * @param $val4
     */
    protected function _set_border_radii($val1, $val2, $val3, $val4)
    {
        $this->_set_border_radius_corner($val1, "top_left");
        $this->_set_border_radius_corner($val2, "top_right");
        $this->_set_border_radius_corner($val3, "bottom_right");
        $this->_set_border_radius_corner($val4, "bottom_left");
    }

    /**
     * @param $val
     * @param $corner
     */
    protected function _set_border_radius_corner($val, $corner)
    {
        $this->_has_border_radius = true;

        $this->_props["border_" . $corner . "_radius"] = $val;
        $this->_props_computed["border_" . $corner . "_radius"] = null;
        $this->_prop_cache["border_" . $corner . "_radius"] = null;

        if ($val === 'inherit') {
            return;
        }

        $this->_props_computed["border_" . $corner . "_radius"] = $val;
    }

    /**
     * @return float|int|string
     */
    function get_border_top_left_radius()
    {
        return $this->_get_border_radius_corner("top_left");
    }

    /**
     * @return float|int|string
     */
    function get_border_top_right_radius()
    {
        return $this->_get_border_radius_corner("top_right");
    }

    /**
     * @return float|int|string
     */
    function get_border_bottom_left_radius()
    {
        return $this->_get_border_radius_corner("bottom_left");
    }

    /**
     * @return float|int|string
     */
    function get_border_bottom_right_radius()
    {
        return $this->_get_border_radius_corner("bottom_right");
    }

    /**
     * @param $corner
     * @return float|int|string
     */
    protected function _get_border_radius_corner($corner)
    {
        if (!isset($this->_props_computed["border_" . $corner . "_radius"]) || empty($this->_props_computed["border_" . $corner . "_radius"])) {
            return 0;
        }

        return $this->length_in_pt($this->_props_computed["border_" . $corner . "_radius"]);
    }

    /**
     * Sets the outline styles
     *
     * @link http://www.w3.org/TR/CSS21/ui.html#dynamic-outlines
     * @param string $val
     */
    function set_outline($val)
    {
        $important = isset($this->_important_props["outline"]);

        $props = [
            "outline_style",
            "outline_width",
            "outline_color",
        ];

        foreach ($props as $prop) {
            $_val = self::$_defaults[$prop];

            if (!isset($this->_important_props[$prop]) || $important) {
                //see __set and __get, on all assignments clear cache!
                $this->_prop_cache[$prop] = null;
                if ($important) {
                    $this->_important_props[$prop] = true;
                }
                $this->_props[$prop] = $_val;
            }
        }

        $val = preg_replace("/\s*\,\s*/", ",", $val); // when rgb() has spaces
        $arr = explode(" ", $val);
        foreach ($arr as $value) {
            $value = trim($value);

            if (in_array($value, self::$BORDER_STYLES)) {
                $this->__set("outline_style", $value);
            } else if ($value === "0" || preg_match("/[.0-9]+(?:px|pt|pc|em|ex|%|in|mm|cm)|(?:thin|medium|thick)/", $value)) {
                $this->__set("outline_width", $value);
            } else {
                // must be color
                $this->__set("outline_color", $value);
            }
        }

        //see __set and __get, on all assignments clear cache, not needed on direct set through __set
        $this->_props["outline"] = $val;
        $this->_props_computed["outline"] = null;
        $this->_prop_cache["outline"] = null;
    }

    /**
     * @param $val
     */
    function set_outline_width($val)
    {
        $this->_set_style_side_type("outline", null, "width", $val, isset($this->_important_props["outline_width"]));
    }

    /**
     * @param $val
     */
    function set_outline_color($val)
    {
        $color = $val;
        if ($val === "") {
            $color = $this->__get("color");
        }
        $this->_set_style_side_type("outline", null, "color", $color, isset($this->_important_props["outline_color"]));
    }

    /**
     * @param $val
     */
    function set_outline_style($val)
    {
        $this->_set_style_side_type("outline", null, "style", $val, isset($this->_important_props["outline_style"]));
    }

    /**
     * Sets the border spacing
     *
     * @link http://www.w3.org/TR/CSS21/box.html#border-properties
     * @param float $val
     */
    function set_border_spacing($val)
    {
        $arr = explode(" ", $val);

        if (count($arr) == 1) {
            $arr[1] = $arr[0];
        }

        $this->_props["border_spacing"] = $val;
        $this->_props_computed["border_spacing"] = null;
        $this->_prop_cache["border_spacing"] = null;

        if ($val === 'inherit') {
            return;
        }

        $this->_props_computed["border_spacing"] = "$arr[0] $arr[1]";
    }

    /**
     * Sets the list style image
     *
     * @link http://www.w3.org/TR/CSS21/generate.html#propdef-list-style-image
     * @param $val
     */
    function set_list_style_image($val)
    {
        $this->_props["list_style_image"] = $val;
        $parsed_val = $this->_stylesheet->resolve_url($val);
        if ($parsed_val === "none") {
            $this->_props_computed["list_style_image"] = "none";
        } else {
            $this->_props_computed["list_style_image"] = "url(" . $parsed_val . ")";
        }
        $this->_prop_cache["list_style_image"] = null;
    }

    /**
     * Sets the list style
     *
     * @link http://www.w3.org/TR/CSS21/generate.html#propdef-list-style
     * @param $val
     */
    function set_list_style($val)
    {
        $important = isset($this->_important_props["list_style"]);
        $arr = explode(" ", str_replace(",", " ", $val));

        static $types = [
            "disc", "circle", "square",
            "decimal-leading-zero", "decimal", "1",
            "lower-roman", "upper-roman", "a", "A",
            "lower-greek",
            "lower-latin", "upper-latin",
            "lower-alpha", "upper-alpha",
            "armenian", "georgian", "hebrew",
            "cjk-ideographic", "hiragana", "katakana",
            "hiragana-iroha", "katakana-iroha", "none"
        ];

        static $positions = ["inside", "outside"];

        foreach ($arr as $value) {
            /* http://www.w3.org/TR/CSS21/generate.html#list-style
             * A value of 'none' for the 'list-style' property sets both 'list-style-type' and 'list-style-image' to 'none'
             */
            if ($value === "none") {
                $this->_set_style("list_style_type", $value, $important);
                $this->_set_style("list_style_image", $value, $important);
                continue;
            }

            //On setting or merging or inheriting list_style_image as well as list_style_type,
            //and url exists, then url has precedence, otherwise fall back to list_style_type
            //Firefox is wrong here (list_style_image gets overwritten on explicit list_style_type)
            //Internet Explorer 7/8 and dompdf is right.

            if (mb_substr($value, 0, 3) === "url") {
                $this->_set_style("list_style_image", $value, $important);
                continue;
            }

            if (in_array($value, $types)) {
                $this->_set_style("list_style_type", $value, $important);
            } else if (in_array($value, $positions)) {
                $this->_set_style("list_style_position", $value, $important);
            }
        }

        $this->_props["list_style"] = $val;
        $this->_props_computed["list_style"] = null;
        $this->_prop_cache["list_style"] = null;
    }

    /**
     * @param $val
     */
    function set_size($val)
    {
        $this->_props["size"] = $val;
        $this->_props_computed["size"] = null;
        $this->_prop_cache["size"] = null;

        $length_re = "/(\d+\s*(?:pt|px|pc|em|ex|in|cm|mm|%))/";

        $val = mb_strtolower($val);

        if ($val === "auto") {
            $this->_props["size"] = $val;
            return;
        }

        $parts = preg_split("/\s+/", $val);

        $computed = [];
        if (preg_match($length_re, $parts[0])) {
            $computed[] = $this->length_in_pt($parts[0]);

            if (isset($parts[1]) && preg_match($length_re, $parts[1])) {
                $computed[] = $this->length_in_pt($parts[1]);
            } else {
                $computed[] = $computed[0];
            }

            if (isset($parts[2]) && $parts[2] === "landscape") {
                $computed = array_reverse($computed);
            }
        } elseif (isset(CPDF::$PAPER_SIZES[$parts[0]])) {
            $computed = array_slice(CPDF::$PAPER_SIZES[$parts[0]], 2, 2);

            if (isset($parts[1]) && $parts[1] === "landscape") {
                $computed = array_reverse($computed);
            }
        } else {
            return;
        }

        $this->_props_computed["size"] = $computed;
    }

    /**
     * Gets the CSS3 transform property
     *
     * @link http://www.w3.org/TR/css3-2d-transforms/#transform-property
     * @return array|null
     */
    function get_transform()
    {
        //TODO: should be handled in setter (lengths set to absolute)

        $number = "\s*([^,\s]+)\s*";
        $tr_value = "\s*([^,\s]+)\s*";
        $angle = "\s*([^,\s]+(?:deg|rad)?)\s*";

        if (!preg_match_all("/[a-z]+\([^\)]+\)/i", $this->_props_computed["transform"], $parts, PREG_SET_ORDER)) {
            return null;
        }

        $functions = [
            //"matrix"     => "\($number,$number,$number,$number,$number,$number\)",

            "translate" => "\($tr_value(?:,$tr_value)?\)",
            "translateX" => "\($tr_value\)",
            "translateY" => "\($tr_value\)",

            "scale" => "\($number(?:,$number)?\)",
            "scaleX" => "\($number\)",
            "scaleY" => "\($number\)",

            "rotate" => "\($angle\)",

            "skew" => "\($angle(?:,$angle)?\)",
            "skewX" => "\($angle\)",
            "skewY" => "\($angle\)",
        ];

        $transforms = [];

        foreach ($parts as $part) {
            $t = $part[0];

            foreach ($functions as $name => $pattern) {
                if (preg_match("/$name\s*$pattern/i", $t, $matches)) {
                    $values = array_slice($matches, 1);

                    switch ($name) {
                        // <angle> units
                        case "rotate":
                        case "skew":
                        case "skewX":
                        case "skewY":

                            foreach ($values as $i => $value) {
                                if (strpos($value, "rad")) {
                                    $values[$i] = rad2deg(floatval($value));
                                } else {
                                    $values[$i] = floatval($value);
                                }
                            }

                            switch ($name) {
                                case "skew":
                                    if (!isset($values[1])) {
                                        $values[1] = 0;
                                    }
                                    break;
                                case "skewX":
                                    $name = "skew";
                                    $values = [$values[0], 0];
                                    break;
                                case "skewY":
                                    $name = "skew";
                                    $values = [0, $values[0]];
                                    break;
                            }
                            break;

                        // <translation-value> units
                        case "translate":
                            $values[0] = $this->length_in_pt($values[0], (float)$this->length_in_pt($this->width));

                            if (isset($values[1])) {
                                $values[1] = $this->length_in_pt($values[1], (float)$this->length_in_pt($this->height));
                            } else {
                                $values[1] = 0;
                            }
                            break;

                        case "translateX":
                            $name = "translate";
                            $values = [$this->length_in_pt($values[0], (float)$this->length_in_pt($this->width)), 0];
                            break;

                        case "translateY":
                            $name = "translate";
                            $values = [0, $this->length_in_pt($values[0], (float)$this->length_in_pt($this->height))];
                            break;

                        // <number> units
                        case "scale":
                            if (!isset($values[1])) {
                                $values[1] = $values[0];
                            }
                            break;

                        case "scaleX":
                            $name = "scale";
                            $values = [$values[0], 1.0];
                            break;

                        case "scaleY":
                            $name = "scale";
                            $values = [1.0, $values[0]];
                            break;
                    }

                    $transforms[] = [
                        $name,
                        $values,
                    ];
                }
            }
        }

        return $transforms;
    }

    /**
     * @param $val
     */
    function set_transform($val)
    {
        //see __set and __get, on all assignments clear cache, not needed on direct set through __set
        $this->_props["transform"] = $val;
        $this->_props_computed["transform"] = null;
        $this->_prop_cache["transform"] = null;

        if ($val === 'inherit') {
            return;
        }
        
        $this->_props_computed["transform"] = $val;
    }

    /**
     * @param $val
     */
    function set__webkit_transform($val)
    {
        $this->__set("transform", $val);
    }

    /**
     * @param $val
     */
    function set__webkit_transform_origin($val)
    {
        $this->__set("transform_origin", $val);
    }

    /**
     * Sets the CSS3 transform-origin property
     *
     * @link http://www.w3.org/TR/css3-2d-transforms/#transform-origin
     * @param string $val
     */
    function set_transform_origin($val)
    {
        $this->_props["transform_origin"] = $val;
        $this->_props_computed["transform_origin"] = null;
        $this->_prop_cache["transform_origin"] = null;

        if ($val === 'inherit') {
            return;
        }

        $this->_props_computed["transform_origin"] = $val;
    }

    /**
     * Gets the CSS3 transform-origin property
     *
     * @link http://www.w3.org/TR/css3-2d-transforms/#transform-origin
     * @return mixed[]
     */
    function get_transform_origin()
    {
        //TODO: should be handled in setter
        
        $values = preg_split("/\s+/", $this->_props_computed['transform_origin']);

        $values = array_map(function ($value) {
            if (in_array($value, ["top", "left"])) {
                return 0;
            } else if (in_array($value, ["bottom", "right"])) {
                return "100%";
            } else {
                return $value;
            }
        }, $values);

        if (!isset($values[1])) {
            $values[1] = $values[0];
        }

        return $values;
    }

    /**
     * @param $val
     * @return null
     */
    protected function parse_image_resolution($val)
    {
        // If exif data could be get:
        // $re = '/^\s*(\d+|normal|auto)(?:\s*,\s*(\d+|normal))?\s*$/';

        $re = '/^\s*(\d+|normal|auto)\s*$/';

        if (!preg_match($re, $val, $matches)) {
            return null;
        }

        return $matches[1];
    }

    /**
     * auto | normal | dpi
     *
     * @param $val
     */
    function set_background_image_resolution($val)
    {
        $this->_props["background_image_resolution"] = $val;
        $this->_props_computed["background_image_resolution"] = null;
        $this->_prop_cache["background_image_resolution"] = null;

        $parsed = $this->parse_image_resolution($val);

        $this->_props_computed["background_image_resolution"] = $parsed;
    }

    /**
     * auto | normal | dpi
     *
     * @param $val
     */
    function set_image_resolution($val)
    {
        $this->_props["image_resolution"] = $val;
        $this->_props_computed["image_resolution"] = null;
        $this->_prop_cache["image_resolution"] = null;

        $parsed = $this->parse_image_resolution($val);

        $this->_props_computed["image_resolution"] = $parsed;
    }

    /**
     * @param $val
     */
    function set__dompdf_background_image_resolution($val)
    {
        $this->__set("background_image_resolution", $val);
    }

    /**
     * @param $val
     */
    function set__dompdf_image_resolution($val)
    {
        $this->__set("image_resolution", $val);
    }

    /**
     * @param $val
     */
    function set_z_index($val)
    {
        $this->_props["z_index"] = $val;
        $this->_props_computed["z_index"] = null;
        $this->_prop_cache["z_index"] = null;

        if ($val !== "auto" && round($val) != $val) {
            return;
        }

        $this->_props_computed["z_index"] = $val;
    }

    /**
     * @param FontMetrics $fontMetrics
     * @return $this
     */
    public function setFontMetrics(FontMetrics $fontMetrics)
    {
        $this->fontMetrics = $fontMetrics;
        return $this;
    }

    /**
     * @return FontMetrics
     */
    public function getFontMetrics()
    {
        return $this->fontMetrics;
    }

    /**
     * Generate a string representation of the Style
     *
     * This dumps the entire property array into a string via print_r.  Useful
     * for debugging.
     *
     * @return string
     */
    /*DEBUGCSS print: see below additional debugging util*/
    function __toString()
    {
        return print_r(array_merge(["parent_font_size" => $this->_parent_font_size],
            $this->_props), true);
    }

    /*DEBUGCSS*/
    function debug_print()
    {
        print "    parent_font_size:" . $this->_parent_font_size . ";\n";
        print "    Props [\n";
        print "      specified [\n";
        foreach ($this->_props as $prop => $val) {
            print '        ' . $prop . ': ' . preg_replace("/\r\n/", ' ', print_r($val, true));
            if (isset($this->_important_props[$prop])) {
                print ' !important';
            }
            print ";\n";
        }
        print "      ]\n";
        print "      computed [\n";
        foreach ($this->_props_computed as $prop => $val) {
            print '        ' . $prop . ': ' . preg_replace("/\r\n/", ' ', print_r($val, true));
            print ";\n";
        }
        print "      ]\n";
        print "      cached [\n";
        foreach ($this->_prop_cache as $prop => $val) {
            print '        ' . $prop . ': ' . preg_replace("/\r\n/", ' ', print_r($val, true));
            print ";\n";
        }
        print "      ]\n";
        print "    ]\n";
    }
}<|MERGE_RESOLUTION|>--- conflicted
+++ resolved
@@ -1803,48 +1803,6 @@
         }
     }
 
-<<<<<<< HEAD
-    /**
-     * @param $val
-     * @return string
-     */
-    protected function _image($val)
-    {
-        $DEBUGCSS = $this->_stylesheet->get_dompdf()->getOptions()->getDebugCss();
-        $parsed_url = "none";
-
-        if (empty($val) || $val === "none") {
-            $path = "none";
-        } elseif (mb_strpos($val, "url") === false) {
-            $path = "none"; //Don't resolve no image -> otherwise would prefix path and no longer recognize as none
-        } else {
-            $val = preg_replace("/url\(\s*['\"]?([^'\")]+)['\"]?\s*\)/", "\\1", trim($val));
-
-            // Resolve the url now in the context of the current stylesheet
-            $parsed_url = Helpers::explode_url($val);
-            $path = Helpers::build_url($this->_stylesheet->get_protocol(),
-                $this->_stylesheet->get_host(),
-                $this->_stylesheet->get_base_path(),
-                $val);
-            if (($parsed_url["protocol"] == "" || $parsed_url["protocol"] == "file://") && ($this->_stylesheet->get_protocol() == "" || $this->_stylesheet->get_protocol() == "file://")) {
-                $path = realpath($path);
-                // If realpath returns FALSE then specifically state that there is no background image
-                if (!$path) {
-                    $path = 'none';
-                }
-            }
-        }
-        if ($DEBUGCSS) {
-            print "<pre>[_image\n";
-            print_r($parsed_url);
-            print $this->_stylesheet->get_protocol() . "\n" . $this->_stylesheet->get_base_path() . "\n" . $path . "\n";
-            print "_image]</pre>";
-        }
-        return $path;
-    }
-
-=======
->>>>>>> 0e905e36
     /*======================*/
 
     protected function set_prop_color($prop, $color)
