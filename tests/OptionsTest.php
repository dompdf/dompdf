<?php
namespace Dompdf\Tests;

use Dompdf\Options;
use Dompdf\Tests\TestCase;

class OptionsTest extends TestCase
{
    public function testConstructor()
    {
        $root = realpath(dirname(__DIR__));
        $option = new Options();
        $this->assertEquals(sys_get_temp_dir(), $option->getTempDir());
        $this->assertEquals($root . '/lib/fonts', $option->getFontDir());
        $this->assertEquals($root . '/lib/fonts', $option->getFontCache());
        $this->assertEquals([$root], $option->getChroot());
        $this->assertEmpty($option->getLogOutputFile());
        $this->assertEquals('screen', $option->getDefaultMediaType());
        $this->assertEquals('letter', $option->getDefaultPaperSize());
        $this->assertEquals('serif', $option->getDefaultFont());
        $this->assertEquals(96, $option->getDpi());
        $this->assertEquals(1.1, $option->getFontHeightRatio());
        $this->assertFalse($option->getIsPhpEnabled());
        $this->assertFalse($option->getIsRemoteEnabled());
        $this->assertTrue($option->getIsJavascriptEnabled());
        $this->assertTrue($option->getIsFontSubsettingEnabled());
        $this->assertFalse($option->getDebugPng());
        $this->assertFalse($option->getDebugKeepTemp());
        $this->assertFalse($option->getDebugCss());
        $this->assertFalse($option->getDebugLayout());
        $this->assertTrue($option->getDebugLayoutLines());
        $this->assertTrue($option->getDebugLayoutBlocks());
        $this->assertTrue($option->getDebugLayoutInline());
        $this->assertTrue($option->getDebugLayoutPaddingBox());
        $this->assertNull($option->getAllowedRemoteHosts());

        $option = new Options(['tempDir' => 'test1']);
        $this->assertEquals('test1', $option->getTempDir());
    }

    public function testSetters()
    {
        $option = new Options();
        $option->set([
            'tempDir' => 'test1',
            'fontDir' => 'test2',
            'fontCache' => 'test3',
            'chroot' => 'test4,test4a',
            'logOutputFile' => 'test5',
            'defaultMediaType' => 'test6',
            'defaultPaperSize' => 'test7',
            'defaultFont' => 'test8',
            'dpi' => 300,
            'fontHeightRatio' => 1.2,
            'isPhpEnabled' => true,
            'isRemoteEnabled' => true,
            'allowedRemoteHosts' => ['w3.org'],
            'isJavascriptEnabled' => false,
            'isHtml5ParserEnabled' => true,
            'isFontSubsettingEnabled' => false,
            'debugPng' => true,
            'debugKeepTemp' => true,
            'debugCss' => true,
            'debugLayout' => true,
            'debugLayoutLines' => false,
            'debugLayoutBlocks' => false,
            'debugLayoutInline' => false,
            'debugLayoutPaddingBox' => false,
            'httpContext' => ['ssl' => ['verify_peer' => false]],
        ]);
        $this->assertEquals('test1', $option->getTempDir());
        $this->assertEquals('test2', $option->getFontDir());
        $this->assertEquals('test3', $option->getFontCache());
        $this->assertEquals(['test4','test4a'], $option->getChroot());
        $this->assertEquals('test5', $option->getLogOutputFile());
        $this->assertEquals('test6', $option->getDefaultMediaType());
        $this->assertEquals('test7', $option->getDefaultPaperSize());
        $this->assertEquals('test8', $option->getDefaultFont());
        $this->assertEquals(300, $option->getDpi());
        $this->assertEquals(1.2, $option->getFontHeightRatio());
        $this->assertTrue($option->getIsPhpEnabled());
        $this->assertTrue($option->getIsRemoteEnabled());
        $this->assertFalse($option->getIsJavascriptEnabled());
        $this->assertFalse($option->getIsFontSubsettingEnabled());
        $this->assertTrue($option->getDebugPng());
        $this->assertTrue($option->getDebugKeepTemp());
        $this->assertTrue($option->getDebugCss());
        $this->assertTrue($option->getDebugLayout());
        $this->assertFalse($option->getDebugLayoutLines());
        $this->assertFalse($option->getDebugLayoutBlocks());
        $this->assertFalse($option->getDebugLayoutInline());
        $this->assertFalse($option->getDebugLayoutPaddingBox());
        $this->assertIsResource($option->getHttpContext());
        $this->assertIsArray($option->getAllowedRemoteHosts());

        $option->setChroot(['test11']);
        $this->assertEquals(['test11'], $option->getChroot());
    }

    public function testAllowedProtocols()
    {
        $options = new Options(["isRemoteEnabled" => false]);
        $options->setAllowedProtocols(["http://"]);
        $allowedProtocols = $options->getAllowedProtocols();
        $this->assertIsArray($allowedProtocols);
        $this->assertEquals(1, count($allowedProtocols));
        $this->assertArrayHasKey("http://", $allowedProtocols);
        $this->assertIsArray($allowedProtocols["http://"]);
        $this->assertArrayHasKey("rules", $allowedProtocols["http://"]);
        $this->assertIsArray($allowedProtocols["http://"]["rules"]);
        $this->assertEquals(1, count($allowedProtocols["http://"]["rules"]));
        $this->assertEquals([$options, "validateRemoteUri"], $allowedProtocols["http://"]["rules"][0]);

        [$validation_result] = $allowedProtocols["http://"]["rules"][0]("http://example.com/");
        $this->assertFalse($validation_result);

        
        $mock_protocol = [
            "mock://" => [
                "rules" => [
                    function ($uri) { return [true, null]; }
                ]
            ]
        ];
        $options->setAllowedProtocols($mock_protocol);
        $allowedProtocols = $options->getAllowedProtocols();
        $this->assertIsArray($allowedProtocols);
        $this->assertEquals(1, count($allowedProtocols));
        $this->assertArrayHasKey("mock://", $allowedProtocols);
        $this->assertIsArray($allowedProtocols["mock://"]);
        $this->assertArrayHasKey("rules", $allowedProtocols["mock://"]);
        $this->assertIsArray($allowedProtocols["mock://"]["rules"]);
        $this->assertEquals(1, count($allowedProtocols["mock://"]["rules"]));
        $this->assertEquals($mock_protocol["mock://"]["rules"][0], $allowedProtocols["mock://"]["rules"][0]);

        [$validation_result] = $allowedProtocols["mock://"]["rules"][0]("mock://example.com/");
        $this->assertTrue($validation_result);
    }

<<<<<<< HEAD
    public function testArtifactPathValidation()
    {
        $options = new Options();

        $log_path = $options->getLogOutputFile();
        $options->setLogOutputFile("phar://test.phar/log.html");
        $this->assertEquals($log_path, $options->getLogOutputFile());

        $log_path = sys_get_temp_dir() . "/log.html";
        $options->setLogOutputFile($log_path);
        $this->assertEquals($log_path, $options->getLogOutputFile());
=======
    public function testAllowedRemoteHosts()
    {
        $options = new Options(['isRemoteEnabled' => true]);
        $options->setAllowedRemoteHosts(['en.wikipedia.org']);
        $options->setAllowedProtocols(["http://"]);
        $allowedRemoteHosts = $options->getAllowedRemoteHosts();
        $this->assertIsArray($allowedRemoteHosts);
        $this->assertEquals(1, count($allowedRemoteHosts));
        $this->assertContains("en.wikipedia.org", $allowedRemoteHosts);

        $allowedProtocols = $options->getAllowedProtocols();
        $this->assertIsArray($allowedProtocols);
        $this->assertEquals(1, count($allowedProtocols));
        $this->assertArrayHasKey("http://", $allowedProtocols);
        $this->assertIsArray($allowedProtocols["http://"]);
        $this->assertArrayHasKey("rules", $allowedProtocols["http://"]);
        $this->assertIsArray($allowedProtocols["http://"]["rules"]);
        $this->assertEquals(1, count($allowedProtocols["http://"]["rules"]));
        $this->assertEquals([$options, "validateRemoteUri"], $allowedProtocols["http://"]["rules"][0]);

        [$validation_result] = $allowedProtocols["http://"]["rules"][0]("http://example.com/");
        $this->assertFalse($validation_result);
        [$validation_result] = $allowedProtocols["http://"]["rules"][0]("http://en.wikipedia.org/");
        $this->assertTrue($validation_result);
>>>>>>> a30da031
    }
}<|MERGE_RESOLUTION|>--- conflicted
+++ resolved
@@ -137,19 +137,6 @@
         $this->assertTrue($validation_result);
     }
 
-<<<<<<< HEAD
-    public function testArtifactPathValidation()
-    {
-        $options = new Options();
-
-        $log_path = $options->getLogOutputFile();
-        $options->setLogOutputFile("phar://test.phar/log.html");
-        $this->assertEquals($log_path, $options->getLogOutputFile());
-
-        $log_path = sys_get_temp_dir() . "/log.html";
-        $options->setLogOutputFile($log_path);
-        $this->assertEquals($log_path, $options->getLogOutputFile());
-=======
     public function testAllowedRemoteHosts()
     {
         $options = new Options(['isRemoteEnabled' => true]);
@@ -174,6 +161,18 @@
         $this->assertFalse($validation_result);
         [$validation_result] = $allowedProtocols["http://"]["rules"][0]("http://en.wikipedia.org/");
         $this->assertTrue($validation_result);
->>>>>>> a30da031
+    }
+  
+    public function testArtifactPathValidation()
+    {
+        $options = new Options();
+
+        $log_path = $options->getLogOutputFile();
+        $options->setLogOutputFile("phar://test.phar/log.html");
+        $this->assertEquals($log_path, $options->getLogOutputFile());
+
+        $log_path = sys_get_temp_dir() . "/log.html";
+        $options->setLogOutputFile($log_path);
+        $this->assertEquals($log_path, $options->getLogOutputFile());
     }
 }