language: php

php:
  - 5.4
  - 5.5
  - 5.6
  - 7.0
  - 7.1
  - 7.2
<<<<<<< HEAD
  - nightly
=======
  - 7.3
>>>>>>> 422e9c79
  - hhvm

install: travis_retry composer install --no-interaction --prefer-source

script:
  - vendor/bin/phpunit
#  - vendor/bin/phpcs --standard=phpcs.xml src

matrix:
  allow_failures:
    - php: hhvm
<<<<<<< HEAD
    - php: nightly
=======
    - php: 7.3
>>>>>>> 422e9c79
  fast_finish: true<|MERGE_RESOLUTION|>--- conflicted
+++ resolved
@@ -7,11 +7,8 @@
   - 7.0
   - 7.1
   - 7.2
-<<<<<<< HEAD
+  - 7.3
   - nightly
-=======
-  - 7.3
->>>>>>> 422e9c79
   - hhvm
 
 install: travis_retry composer install --no-interaction --prefer-source
@@ -22,10 +19,7 @@
 
 matrix:
   allow_failures:
+    - php: nightly
     - php: hhvm
-<<<<<<< HEAD
-    - php: nightly
-=======
     - php: 7.3
->>>>>>> 422e9c79
   fast_finish: true